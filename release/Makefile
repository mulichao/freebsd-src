--- conflicted
+++ resolved
@@ -101,10 +101,7 @@
 VMFORMATS?=	vhd vmdk qcow2 raw
 VMSIZE?=	20G
 VMBASE?=	vm
-<<<<<<< HEAD
-=======
 AZURECONF?=	${.CURDIR}/tools/azure.conf
->>>>>>> 3991f309
 
 CLEANFILES=	packagesystem *.txz MANIFEST system ${IMAGES}
 .if defined(WITH_COMPRESSED_IMAGES) && !empty(WITH_COMPRESSED_IMAGES)
@@ -125,15 +122,12 @@
 .if defined(WITH_VMIMAGES) && !empty(WITH_VMIMAGES)
 CLEANDIRS+=	${VMTARGETS}
 .endif
-<<<<<<< HEAD
-=======
 .if exists(${.CURDIR}/${TARGET}/mk-azure.sh)
 CLEANFILES+=	${OSRELEASE}.vhd \
 		${OSRELEASE}.vhd.raw \
 		azure.img
 CLEANDIRS+=	vm-azure
 .endif
->>>>>>> 3991f309
 beforeclean:
 	chflags -R noschg .
 .include <bsd.obj.mk>
@@ -350,8 +344,6 @@
 .  endfor
 . endif
 .endif
-<<<<<<< HEAD
-=======
 	touch ${.TARGET}
 
 vm-azure:
@@ -360,5 +352,4 @@
 		${.CURDIR}/${TARGET}/mk-azure.sh ${.TARGET} azure.img \
 		${WORLDDIR} ${.TARGET} ${VMSIZE} ${OSRELEASE}.vhd
 .endif
->>>>>>> 3991f309
 	touch ${.TARGET}