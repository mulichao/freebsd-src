Updating Information for FreeBSD current users.

This file is maintained and copyrighted by M. Warner Losh <imp@freebsd.org>.
See end of file for further details.  For commonly done items, please see the
COMMON ITEMS: section later in the file.  These instructions assume that you
basically know what you are doing.  If not, then please consult the FreeBSD
handbook:

    https://www.freebsd.org/doc/en_US.ISO8859-1/books/handbook/updating-src.html

Items affecting the ports and packages system can be found in
/usr/ports/UPDATING.  Please read that file before running portupgrade.

NOTE: FreeBSD has switched from gcc to clang. If you have trouble bootstrapping
from older versions of FreeBSD, try WITHOUT_CLANG and WITH_GCC to bootstrap to
the tip of head, and then rebuild without this option. The bootstrap process
from older version of current across the gcc/clang cutover is a bit fragile.

NOTE TO PEOPLE WHO THINK THAT FreeBSD 12.x IS SLOW:
	FreeBSD 12.x has many debugging features turned on, in both the kernel
	and userland.  These features attempt to detect incorrect use of
	system primitives, and encourage loud failure through extra sanity
	checking and fail stop semantics.  They also substantially impact
	system performance.  If you want to do performance measurement,
	benchmarking, and optimization, you'll want to turn them off.  This
	includes various WITNESS- related kernel options, INVARIANTS, malloc
	debugging flags in userland, and various verbose features in the
	kernel.  Many developers choose to disable these features on build
	machines to maximize performance.  (To completely disable malloc
	debugging, define MALLOC_PRODUCTION in /etc/make.conf, or to merely
	disable the most expensive debugging functionality run
	"ln -s 'abort:false,junk:false' /etc/malloc.conf".)


****************************** SPECIAL WARNING: ******************************

	Due to a bug in some versions of clang that's very hard to workaround in
	the upgrade process, to upgrade to -current you must first upgrade
	either stable/9 after r286035 or stable/10 after r286033 (including
	10.3-RELEASE) or current after r286007 (including stable/11 and
	11.0-RELEASE). These revisions post-date the 10.2 and 9.3 releases, so
	you'll need to take the unusual step of upgrading to the tip of the
	stable branch before moving to 11 or -current via a source upgrade.
	stable/11 and 11.0-RELEASE have working newer compiler. This differs
	from the historical situation where one could upgrade from anywhere on
	the last couple of stable branches, so be careful.

	If you're running a hybrid system on 9.x or 10.x with an updated clang
	compiler or are using an supported external toolchain, the build system
	will allow the upgrade. Otherwise it will print a reminder.

****************************** SPECIAL WARNING: ******************************

<<<<<<< HEAD
2017mmdd:
	Clang, llvm, lldb, compiler-rt and libc++ have been upgraded to 5.0.0.
	Please see the 20141231 entry below for information about prerequisites
	and upgrading, if you are not already using clang 3.5.0 or higher.
=======
20170625:
	The FreeBSD/powerpc platform now uses a 64-bit type for time_t.  This is
	a very major ABI incompatible change, so users of FreeBSD/powerpc must
	be careful when performing source upgrades.  It is best to run
	'make installworld' from an alternate root system, either a live
	CD/memory stick, or a temporary root partition.  Additionally, all ports
	must be recompiled.  powerpc64 is largely unaffected, except in the case
	of 32-bit compatibility.  All 32-bit binaries will be affected.

20170623:
	Forward compatibility for the "ino64" project have been committed. This
	will allow most new binaries to run on older kernels in a limited
	fashion.  This prevents many of the common foot-shooting actions in the
	upgrade as well as the limited ability to roll back the kernel across
	the ino64 upgrade. Complicated use cases may not work properly, though
	enough simpler ones work to allow recovery in most situations.

20170620:
	Switch back to the BSDL dtc (Device Tree Compiler). Set WITH_GPL_DTC
	if you require the GPL compiler.

20170618:
	The internal ABI used for communication between the NFS kernel modules
	was changed by r320085, so __FreeBSD_version was bumped to
	ensure all the NFS related modules are updated together.

20170617:
	The ABI of struct event was changed by extending the data
	member to 64bit and adding ext fields.  For upgrade, same
	precautions as for the entry 20170523 "ino64" must be
	followed.

20170531:
	The GNU roff toolchain has been removed from base. To render manpages
	which are not supported by mandoc(1), man(1) can fallback on GNU roff
	from ports (and recommends to install it).
	To render roff(7) documents, consider using GNU roff from ports or the
	heirloom doctools roff toolchain from ports via pkg install groff or
	via pkg install heirloom-doctools.
>>>>>>> ec308188

20170524:
	The ath(4) and ath_hal(4) modules now build piecemeal to allow for
	smaller runtime footprint builds.  This is useful for embedded systems
	which only require one chipset support.

	If you load it as a module, make sure this is in /boot/loader.conf:

	if_ath_load="YES"

	This will load the HAL, all chip/RF backends and if_ath_pci.
	If you have if_ath_pci in /boot/loader.conf, ensure it is after
	if_ath or it will not load any HAL chipset support.

	If you want to selectively load things (eg on ye cheape ARM/MIPS
	platforms where RAM is at a premium) you should:

	* load ath_hal
	* load the chip modules in question
	* load ath_rate, ath_dfs
	* load ath_main
	* load if_ath_pci and/or if_ath_ahb depending upon your particular
	  bus bind type - this is where probe/attach is done.

	For further comments/feedback, poke adrian@ .

20170523:
	The "ino64" 64-bit inode project has been committed, which extends
	a number of types to 64 bits.  Upgrading in place requires care and
	adherence to the documented upgrade procedure.

	If using a custom kernel configuration ensure that the
	COMPAT_FREEBSD11 option is included (as during the upgrade the
	system will be running the ino64 kernel with the existing world).

	For the safest in-place upgrade begin by removing previous build
	artifacts via "rm -rf /usr/obj/*".   Then, carefully follow the
	full procedure documented below under the heading "To rebuild
	everything and install it on the current system."  Specifically,
	a reboot is required after installing the new kernel before
	installing world.  

20170424:
	The NATM framework including the en(4), fatm(4), hatm(4), and
	patm(4) devices has been removed.  Consumers should plan a
	migration before the end-of-life date for FreeBSD 11.

20170420:
	GNU diff has been replaced by a BSD licensed diff. Some features of GNU
	diff has not been implemented, if those are needed a newer version of
	GNU diff is available via the diffutils package under the gdiff name.

20170413:
	As of r316810 for ipfilter, keep frags is no longer assumed when
	keep state is specified in a rule. r316810 aligns ipfilter with
	documentation in man pages separating keep frags from keep state.
	This allows keep state to be specified without forcing keep frags
	and allows keep frags to be specified independently of keep state.
	To maintain previous behaviour, also specify keep frags with
	keep state (as documented in ipf.conf.5).

20170407:
	arm64 builds now use the base system LLD 4.0.0 linker by default,
	instead of requiring that the aarch64-binutils port or package be
	installed. To continue using aarch64-binutils, set
	CROSS_BINUTILS_PREFIX=/usr/local/aarch64-freebsd/bin .

20170405:
	The UDP optimization in entry 20160818 that added the sysctl
	net.inet.udp.require_l2_bcast has been reverted.  L2 broadcast
	packets will no longer be treated as L3 broadcast packets.

20170331:
	Binds and sends to the loopback addresses, IPv6 and IPv4, will now
	use any explicitly assigned loopback address available in the jail
	instead of using the first assigned address of the jail.

20170329:
	The ctl.ko module no longer implements the iSCSI target frontend:
	cfiscsi.ko does instead.

	If building cfiscsi.ko as a kernel module, the module can be loaded
	via one of the following methods:
	- `cfiscsi_load="YES"` in loader.conf(5).
	- Add `cfiscsi` to `$kld_list` in rc.conf(5).
	- ctladm(8)/ctld(8), when compiled with iSCSI support
	  (`WITH_ISCSI=yes` in src.conf(5))

	Please see cfiscsi(4) for more details.

20170316:
	The mmcsd.ko module now additionally depends on geom_flashmap.ko.
	Also, mmc.ko and mmcsd.ko need to be a matching pair built from the
	same source (previously, the dependency of mmcsd.ko on mmc.ko was
	missing, but mmcsd.ko now will refuse to load if it is incompatible
	with mmc.ko).

20170315:
	The syntax of ipfw(8) named states was changed to avoid ambiguity.
	If you have used named states in the firewall rules, you need to modify
	them after installworld and before rebooting. Now named states must
	be prefixed with colon.

20170311:
	The old drm (sys/dev/drm/) drivers for i915 and radeon have been
	removed as the userland we provide cannot use them. The KMS version
	(sys/dev/drm2) supports the same hardware.

20170302:
	Clang, llvm, lldb, compiler-rt and libc++ have been upgraded to 4.0.0.
	Please see the 20141231 entry below for information about prerequisites
	and upgrading, if you are not already using clang 3.5.0 or higher.

20170221:
	The code that provides support for ZFS .zfs/ directory functionality
	has been reimplemented.  It's not possible now to create a snapshot
	by mkdir under .zfs/snapshot/.  That should be the only user visible
	change.

20170216:
	EISA bus support has been removed. The WITH_EISA option is no longer
	valid.

20170215:
	MCA bus support has been removed.

20170127:
	The WITH_LLD_AS_LD / WITHOUT_LLD_AS_LD build knobs have been renamed
	WITH_LLD_IS_LD / WITHOUT_LLD_IS_LD, for consistency with CLANG_IS_CC.

20170112:
	The EM_MULTIQUEUE kernel configuration option is deprecated now that
	the em(4) driver conforms to iflib specifications.

20170109:
	The igb(4), em(4) and lem(4) ethernet drivers are now implemented via
	IFLIB.  If you have a custom kernel configuration that excludes em(4)
	but you use igb(4), you need to re-add em(4) to your custom configuration.

20161217:
	Clang, llvm, lldb, compiler-rt and libc++ have been upgraded to 3.9.1.
	Please see the 20141231 entry below for information about prerequisites
	and upgrading, if you are not already using clang 3.5.0 or higher.

20161124:
	Clang, llvm, lldb, compiler-rt and libc++ have been upgraded to 3.9.0.
	Please see the 20141231 entry below for information about prerequisites
	and upgrading, if you are not already using clang 3.5.0 or higher.

20161119:
	The layout of the pmap structure has changed for powerpc to put the pmap
	statistics at the front for all CPU variations.  libkvm(3) and all tools
	that link against it need to be recompiled.

20161030:
	isl(4) and cyapa(4) drivers now require a new driver,
	chromebook_platform(4), to work properly on Chromebook-class hardware.
	On other types of hardware the drivers may need to be configured using
	device hints.  Please see the corresponding manual pages for details.

20161017:
	The urtwn(4) driver was merged into rtwn(4) and now consists of
	rtwn(4) main module + rtwn_usb(4) and rtwn_pci(4) bus-specific
	parts.
	Also, firmware for RTL8188CE was renamed due to possible name
	conflict (rtwnrtl8192cU(B) -> rtwnrtl8192cE(B))

20161015:
	GNU rcs has been removed from base.  It is available as packages:
	- rcs: Latest GPLv3 GNU rcs version.
	- rcs57: Copy of the latest version of GNU rcs (GPLv2) before it was
	removed from base.

20161008:
	Use of the cc_cdg, cc_chd, cc_hd, or cc_vegas congestion control
	modules now requires that the kernel configuration contain the
	TCP_HHOOK option. (This option is included in the GENERIC kernel.)

20161003:
	The WITHOUT_ELFCOPY_AS_OBJCOPY src.conf(5) knob has been retired.
	ELF Tool Chain's elfcopy is always installed as /usr/bin/objcopy.

20160924:
	Relocatable object files with the extension of .So have been renamed
	to use an extension of .pico instead.  The purpose of this change is
	to avoid a name clash with shared libraries on case-insensitive file
	systems.  On those file systems, foo.So is the same file as foo.so.

20160918:
	GNU rcs has been turned off by default.  It can (temporarily) be built
	again by adding WITH_RCS knob in src.conf.
	Otherwise, GNU rcs is available from packages:
	- rcs: Latest GPLv3 GNU rcs version.
	- rcs57: Copy of the latest version of GNU rcs (GPLv2) from base.

20160918:
	The backup_uses_rcs functionality has been removed from rc.subr.

20160908:
	The queue(3) debugging macro, QUEUE_MACRO_DEBUG, has been split into
	two separate components, QUEUE_MACRO_DEBUG_TRACE and
	QUEUE_MACRO_DEBUG_TRASH.  Define both for the original
	QUEUE_MACRO_DEBUG behavior.

20160824:
	r304787 changed some ioctl interfaces between the iSCSI userspace
	programs and the kernel.  ctladm, ctld, iscsictl, and iscsid must be
	rebuilt to work with new kernels.  __FreeBSD_version has been bumped
	to 1200005.

20160818:
	The UDP receive code has been updated to only treat incoming UDP
	packets that were addressed to an L2 broadcast address as L3
	broadcast packets.  It is not expected that this will affect any
	standards-conforming UDP application.  The new behaviour can be
	disabled by setting the sysctl net.inet.udp.require_l2_bcast to
	0.

20160818:
	Remove the openbsd_poll system call.
	__FreeBSD_version has been bumped because of this.

20160622:
	The libc stub for the pipe(2) system call has been replaced with
	a wrapper that calls the pipe2(2) system call and the pipe(2)
	system call is now only implemented by the kernels that include
	"options COMPAT_FREEBSD10" in their config file (this is the
	default).  Users should ensure that this option is enabled in
	their kernel or upgrade userspace to r302092 before upgrading their
	kernel.

20160527:
	CAM will now strip leading spaces from SCSI disks' serial numbers.
	This will affect users who create UFS filesystems on SCSI disks using
	those disk's diskid device nodes.  For example, if /etc/fstab
	previously contained a line like
	"/dev/diskid/DISK-%20%20%20%20%20%20%20ABCDEFG0123456", you should
	change it to "/dev/diskid/DISK-ABCDEFG0123456".  Users of geom
	transforms like gmirror may also be affected.  ZFS users should
	generally be fine.

20160523:
	The bitstring(3) API has been updated with new functionality and
	improved performance.  But it is binary-incompatible with the old API.
	Objects built with the new headers may not be linked against objects
	built with the old headers.

20160520:
	The brk and sbrk functions have been removed from libc on arm64.
	Binutils from ports has been updated to not link to these
	functions and should be updated to the latest version before
	installing a new libc.

20160517:
	The armv6 port now defaults to hard float ABI. Limited support
	for running both hardfloat and soft float on the same system
	is available using the libraries installed with -DWITH_LIBSOFT.
	This has only been tested as an upgrade path for installworld
	and packages may fail or need manual intervention to run. New
	packages will be needed.

	To update an existing self-hosted armv6hf system, you must add
	TARGET_ARCH=armv6 on the make command line for both the build
	and the install steps.

20160510:
	Kernel modules compiled outside of a kernel build now default to
	installing to /boot/modules instead of /boot/kernel.  Many kernel
	modules built this way (such as those in ports) already overrode
	KMODDIR explicitly to install into /boot/modules.  However,
	manually building and installing a module from /sys/modules will
	now install to /boot/modules instead of /boot/kernel.

20160414:
	The CAM I/O scheduler has been committed to the kernel. There should be
	no user visible impact. This does enable NCQ Trim on ada SSDs. While the
	list of known rogues that claim support for this but actually corrupt
	data is believed to be complete, be on the lookout for data
	corruption. The known rogue list is believed to be complete:

		o Crucial MX100, M550 drives with MU01 firmware.
		o Micron M510 and M550 drives with MU01 firmware.
		o Micron M500 prior to MU07 firmware
		o Samsung 830, 840, and 850 all firmwares
		o FCCT M500 all firmwares

	Crucial has firmware http://www.crucial.com/usa/en/support-ssd-firmware
	with working NCQ TRIM. For Micron branded drives, see your sales rep for
	updated firmware. Black listed drives will work correctly because these
	drives work correctly so long as no NCQ TRIMs are sent to them. Given
	this list is the same as found in Linux, it's believed there are no
	other rogues in the market place. All other models from the above
	vendors work.

	To be safe, if you are at all concerned, you can quirk each of your
	drives to prevent NCQ from being sent by setting:
		kern.cam.ada.X.quirks="0x2"
	in loader.conf. If the drive requires the 4k sector quirk, set the
	quirks entry to 0x3.

20160330:
	The FAST_DEPEND build option has been removed and its functionality is
	now the one true way.  The old mkdep(1) style of 'make depend' has
	been removed.  See 20160311 for further details.

20160317:
	Resource range types have grown from unsigned long to uintmax_t.  All
	drivers, and anything using libdevinfo, need to be recompiled.

20160311:
	WITH_FAST_DEPEND is now enabled by default for in-tree and out-of-tree
	builds.  It no longer runs mkdep(1) during 'make depend', and the
	'make depend' stage can safely be skipped now as it is auto ran
	when building 'make all' and will generate all SRCS and DPSRCS before
	building anything else.  Dependencies are gathered at compile time with
	-MF flags kept in separate .depend files per object file.  Users should
	run 'make cleandepend' once if using -DNO_CLEAN to clean out older
	stale .depend files.

20160306:
	On amd64, clang 3.8.0 can now insert sections of type AMD64_UNWIND into
	kernel modules.  Therefore, if you load any kernel modules at boot time,
	please install the boot loaders after you install the kernel, but before
	rebooting, e.g.:

	make buildworld
	make kernel KERNCONF=YOUR_KERNEL_HERE
	make -C sys/boot install
	<reboot in single user>

	Then follow the usual steps, described in the General Notes section,
	below.

20160305:
	Clang, llvm, lldb and compiler-rt have been upgraded to 3.8.0.  Please
	see the 20141231 entry below for information about prerequisites and
	upgrading, if you are not already using clang 3.5.0 or higher.

20160301:
	The AIO subsystem is now a standard part of the kernel.  The
	VFS_AIO kernel option and aio.ko kernel module have been removed.
	Due to stability concerns, asynchronous I/O requests are only
	permitted on sockets and raw disks by default.  To enable
	asynchronous I/O requests on all file types, set the
	vfs.aio.enable_unsafe sysctl to a non-zero value.

20160226:
	The ELF object manipulation tool objcopy is now provided by the
	ELF Tool Chain project rather than by GNU binutils. It should be a
	drop-in replacement, with the addition of arm64 support. The
	(temporary) src.conf knob WITHOUT_ELFCOPY_AS_OBJCOPY knob may be set
	to obtain the GNU version if necessary.

20160129:
	Building ZFS pools on top of zvols is prohibited by default.  That
	feature has never worked safely; it's always been prone to deadlocks.
	Using a zvol as the backing store for a VM guest's virtual disk will
	still work, even if the guest is using ZFS.  Legacy behavior can be
	restored by setting vfs.zfs.vol.recursive=1.

20160119:
	The NONE and HPN patches has been removed from OpenSSH.  They are
	still available in the security/openssh-portable port.

20160113:
	With the addition of ypldap(8), a new _ypldap user is now required
	during installworld. "mergemaster -p" can be used to add the user
	prior to installworld, as documented in the handbook.

20151216:
	The tftp loader (pxeboot) now uses the option root-path directive. As a
	consequence it no longer looks for a pxeboot.4th file on the tftp
	server. Instead it uses the regular /boot infrastructure as with the
	other loaders.

20151211:
	The code to start recording plug and play data into the modules has
	been committed. While the old tools will properly build a new kernel,
	a number of warnings about "unknown metadata record 4" will be produced
	for an older kldxref. To avoid such warnings, make sure to rebuild
	the kernel toolchain (or world). Make sure that you have r292078 or
	later when trying to build 292077 or later before rebuilding.

20151207:
	Debug data files are now built by default with 'make buildworld' and
	installed with 'make installworld'. This facilitates debugging but
	requires more disk space both during the build and for the installed
	world. Debug files may be disabled by setting WITHOUT_DEBUG_FILES=yes
	in src.conf(5).

20151130:
	r291527 changed the internal interface between the nfsd.ko and
	nfscommon.ko modules. As such, they must both be upgraded to-gether.
	__FreeBSD_version has been bumped because of this.

20151108:
	Add support for unicode collation strings leads to a change of
	order of files listed by ls(1) for example. To get back to the old
	behaviour, set LC_COLLATE environment variable to "C".

	Databases administrators will need to reindex their databases given
	collation results will be different.

	Due to a bug in install(1) it is recommended to remove the ancient
	locales before running make installworld.

	rm -rf /usr/share/locale/*

20151030:
	The OpenSSL has been upgraded to 1.0.2d.  Any binaries requiring
	libcrypto.so.7 or libssl.so.7 must be recompiled.

20151020:
	Qlogic 24xx/25xx firmware images were updated from 5.5.0 to 7.3.0.
	Kernel modules isp_2400_multi and isp_2500_multi were removed and
	should be replaced with isp_2400 and isp_2500 modules respectively.

20151017:
	The build previously allowed using 'make -n' to not recurse into
	sub-directories while showing what commands would be executed, and
	'make -n -n' to recursively show commands.  Now 'make -n' will recurse
	and 'make -N' will not.

20151012:
	If you specify SENDMAIL_MC or SENDMAIL_CF in make.conf, mergemaster
	and etcupdate will now use this file. A custom sendmail.cf is now
	updated via this mechanism rather than via installworld.  If you had
	excluded sendmail.cf in mergemaster.rc or etcupdate.conf, you may
	want to remove the exclusion or change it to "always install".
	/etc/mail/sendmail.cf is now managed the same way regardless of
	whether SENDMAIL_MC/SENDMAIL_CF is used.  If you are not using
	SENDMAIL_MC/SENDMAIL_CF there should be no change in behavior.

20151011:
	Compatibility shims for legacy ATA device names have been removed.
	It includes ATA_STATIC_ID kernel option, kern.cam.ada.legacy_aliases
	and kern.geom.raid.legacy_aliases loader tunables, kern.devalias.*
	environment variables, /dev/ad* and /dev/ar* symbolic links.

20151006:
	Clang, llvm, lldb, compiler-rt and libc++ have been upgraded to 3.7.0.
	Please see the 20141231 entry below for information about prerequisites
	and upgrading, if you are not already using clang 3.5.0 or higher.

20150924:
	Kernel debug files have been moved to /usr/lib/debug/boot/kernel/,
	and renamed from .symbols to .debug. This reduces the size requirements
	on the boot partition or file system and provides consistency with
	userland debug files.

	When using the supported kernel installation method the
	/usr/lib/debug/boot/kernel directory will be renamed (to kernel.old)
	as is done with /boot/kernel.

	Developers wishing to maintain the historical behavior of installing
	debug files in /boot/kernel/ can set KERN_DEBUGDIR="" in src.conf(5).

20150827:
	The wireless drivers had undergone changes that remove the 'parent
	interface' from the ifconfig -l output. The rc.d network scripts
	used to check presence of a parent interface in the list, so old
	scripts would fail to start wireless networking. Thus, etcupdate(3)
	or mergemaster(8) run is required after kernel update, to update your
	rc.d scripts in /etc.

20150827:
	pf no longer supports 'scrub fragment crop' or 'scrub fragment drop-ovl'
	These configurations are now automatically interpreted as
	'scrub fragment reassemble'.

20150817:
	Kernel-loadable modules for the random(4) device are back. To use
	them, the kernel must have

	device	random
	options	RANDOM_LOADABLE

	kldload(8) can then be used to load random_fortuna.ko
	or random_yarrow.ko. Please note that due to the indirect
	function calls that the loadable modules need to provide,
	the build-in variants will be slightly more efficient.

	The random(4) kernel option RANDOM_DUMMY has been retired due to
	unpopularity. It was not all that useful anyway.

20150813:
	The WITHOUT_ELFTOOLCHAIN_TOOLS src.conf(5) knob has been retired.
	Control over building the ELF Tool Chain tools is now provided by
	the WITHOUT_TOOLCHAIN knob.

20150810:
	The polarity of Pulse Per Second (PPS) capture events with the
	uart(4) driver has been corrected.  Prior to this change the PPS
	"assert" event corresponded to the trailing edge of a positive PPS
	pulse and the "clear" event was the leading edge of the next pulse.

	As the width of a PPS pulse in a typical GPS receiver is on the
	order of 1 millisecond, most users will not notice any significant
	difference with this change.

	Anyone who has compensated for the historical polarity reversal by
	configuring a negative offset equal to the pulse width will need to
	remove that workaround.

20150809:
	The default group assigned to /dev/dri entries has been changed
	from 'wheel' to 'video' with the id of '44'. If you want to have
	access to the dri devices please add yourself to the video group
	with:

	# pw groupmod video -m $USER

20150806:
	The menu.rc and loader.rc files will now be replaced during
	upgrades. Please migrate local changes to menu.rc.local and
	loader.rc.local instead.

20150805:
	GNU Binutils versions of addr2line, c++filt, nm, readelf, size,
	strings and strip have been removed. The src.conf(5) knob
	WITHOUT_ELFTOOLCHAIN_TOOLS no longer provides the binutils tools.

20150728:
	As ZFS requires more kernel stack pages than is the default on some
	architectures e.g. i386, it now warns if KSTACK_PAGES is less than
	ZFS_MIN_KSTACK_PAGES (which is 4 at the time of writing).

	Please consider using 'options KSTACK_PAGES=X' where X is greater
	than or equal to ZFS_MIN_KSTACK_PAGES i.e. 4 in such configurations.

20150706:
	sendmail has been updated to 8.15.2.  Starting with FreeBSD 11.0
	and sendmail 8.15, sendmail uses uncompressed IPv6 addresses by
	default, i.e., they will not contain "::".  For example, instead
	of ::1, it will be 0:0:0:0:0:0:0:1.  This permits a zero subnet
	to have a more specific match, such as different map entries for
	IPv6:0:0 vs IPv6:0.  This change requires that configuration
	data (including maps, files, classes, custom ruleset, etc.) must
	use the same format, so make certain such configuration data is
	upgrading.  As a very simple check search for patterns like
	'IPv6:[0-9a-fA-F:]*::' and 'IPv6::'.  To return to the old
	behavior, set the m4 option confUSE_COMPRESSED_IPV6_ADDRESSES or
	the cf option UseCompressedIPv6Addresses.

20150630:
	The default kernel entropy-processing algorithm is now
	Fortuna, replacing Yarrow.

	Assuming you have 'device random' in your kernel config
	file, the configurations allow a kernel option to override
	this default. You may choose *ONE* of:

	options	RANDOM_YARROW	# Legacy /dev/random algorithm.
	options	RANDOM_DUMMY	# Blocking-only driver.

	If you have neither, you get Fortuna.  For most people,
	read no further, Fortuna will give a /dev/random that works
	like it always used to, and the difference will be irrelevant.

	If you remove 'device random', you get *NO* kernel-processed
	entropy at all. This may be acceptable to folks building
	embedded systems, but has complications. Carry on reading,
	and it is assumed you know what you need.

	*PLEASE* read random(4) and random(9) if you are in the
	habit of tweaking kernel configs, and/or if you are a member
	of the embedded community, wanting specific and not-usual
	behaviour from your security subsystems.

	NOTE!! If you use RANDOM_DUMMY and/or have no 'device
	random', you will NOT have a functioning /dev/random, and
	many cryptographic features will not work, including SSH.
	You may also find strange behaviour from the random(3) set
	of library functions, in particular sranddev(3), srandomdev(3)
	and arc4random(3). The reason for this is that the KERN_ARND
	sysctl only returns entropy if it thinks it has some to
	share, and with RANDOM_DUMMY or no 'device random' this
	will never happen.

20150623:
	An additional fix for the issue described in the 20150614 sendmail
	entry below has been been committed in revision 284717.

20150616:
	FreeBSD's old make (fmake) has been removed from the system. It is
	available as the devel/fmake port or via pkg install fmake.

20150615:
	The fix for the issue described in the 20150614 sendmail entry
	below has been been committed in revision 284436.  The work
	around described in that entry is no longer needed unless the
	default setting is overridden by a confDH_PARAMETERS configuration
	setting of '5' or pointing to a 512 bit DH parameter file.

20150614:
	ALLOW_DEPRECATED_ATF_TOOLS/ATFFILE support has been removed from
	atf.test.mk (included from bsd.test.mk). Please upgrade devel/atf
	and devel/kyua to version 0.20+ and adjust any calling code to work
	with Kyuafile and kyua.

20150614:
	The import of openssl to address the FreeBSD-SA-15:10.openssl
	security advisory includes a change which rejects handshakes
	with DH parameters below 768 bits.  sendmail releases prior
	to 8.15.2 (not yet released), defaulted to a 512 bit
	DH parameter setting for client connections.  To work around
	this interoperability, sendmail can be configured to use a
	2048 bit DH parameter by:

	1. Edit /etc/mail/`hostname`.mc
	2. If a setting for confDH_PARAMETERS does not exist or
	   exists and is set to a string beginning with '5',
	   replace it with '2'.
	3. If a setting for confDH_PARAMETERS exists and is set to
	   a file path, create a new file with:
		openssl dhparam -out /path/to/file 2048
	4. Rebuild the .cf file:
		cd /etc/mail/; make; make install
	5. Restart sendmail:
		cd /etc/mail/; make restart

	A sendmail patch is coming, at which time this file will be
	updated.

20150604:
	Generation of legacy formatted entries have been disabled by default
	in pwd_mkdb(8), as all base system consumers of the legacy formatted
	entries were converted to use the new format by default when the new,
	machine independent format have been added and supported since FreeBSD
	5.x.

	Please see the pwd_mkdb(8) manual page for further details.

20150525:
	Clang and llvm have been upgraded to 3.6.1 release.  Please see the
	20141231 entry below for information about prerequisites and upgrading,
	if you are not already using 3.5.0 or higher.

20150521:
	TI platform code switched to using vendor DTS files and this update
	may break existing systems running on Beaglebone, Beaglebone Black,
	and Pandaboard:

	- dtb files should be regenerated/reinstalled. Filenames are the
	  same but content is different now
	- GPIO addressing was changed, now each GPIO bank (32 pins per bank)
	  has its own /dev/gpiocX device, e.g. pin 121 on /dev/gpioc0 in old
	  addressing scheme is now pin 25 on /dev/gpioc3.
	- Pandaboard: /etc/ttys should be updated, serial console device is
	  now /dev/ttyu2, not /dev/ttyu0

20150501:
	soelim(1) from gnu/usr.bin/groff has been replaced by usr.bin/soelim.
	If you need the GNU extension from groff soelim(1), install groff
	from package: pkg install groff, or via ports: textproc/groff.

20150423:
	chmod, chflags, chown and chgrp now affect symlinks in -R mode as
	defined in symlink(7); previously symlinks were silently ignored.

20150415:
	The const qualifier has been removed from iconv(3) to comply with
	POSIX.  The ports tree is aware of this from r384038 onwards.

20150416:
	Libraries specified by LIBADD in Makefiles must have a corresponding
	DPADD_<lib> variable to ensure correct dependencies.  This is now
	enforced in src.libnames.mk.

20150324:
	From legacy ata(4) driver was removed support for SATA controllers
	supported by more functional drivers ahci(4), siis(4) and mvs(4).
	Kernel modules ataahci and ataadaptec were removed completely,
	replaced by ahci and mvs modules respectively.

20150315:
	Clang, llvm and lldb have been upgraded to 3.6.0 release.  Please see
	the 20141231 entry below for information about prerequisites and
	upgrading, if you are not already using 3.5.0 or higher.

20150307:
	The 32-bit PowerPC kernel has been changed to a position-independent
	executable. This can only be booted with a version of loader(8)
	newer than January 31, 2015, so make sure to update both world and
	kernel before rebooting.

20150217:
	If you are running a -CURRENT kernel since r273872 (Oct 30th, 2014),
	but before r278950, the RNG was not seeded properly.  Immediately
	upgrade the kernel to r278950 or later and regenerate any keys (e.g.
	ssh keys or openssl keys) that were generated w/ a kernel from that
	range.  This does not affect programs that directly used /dev/random
	or /dev/urandom.  All userland uses of arc4random(3) are affected.

20150210:
	The autofs(4) ABI was changed in order to restore binary compatibility
	with 10.1-RELEASE.  The automountd(8) daemon needs to be rebuilt to work
	with the new kernel.

20150131:
	The powerpc64 kernel has been changed to a position-independent
	executable. This can only be booted with a new version of loader(8),
	so make sure to update both world and kernel before rebooting.

20150118:
	Clang and llvm have been upgraded to 3.5.1 release.  This is a bugfix
	only release, no new features have been added.  Please see the 20141231
	entry below for information about prerequisites and upgrading, if you
	are not already using 3.5.0.

20150107:
	ELF tools addr2line, elfcopy (strip), nm, size, and strings are now
	taken from the ELF Tool Chain project rather than GNU binutils. They
	should be drop-in replacements, with the addition of arm64 support.
	The WITHOUT_ELFTOOLCHAIN_TOOLS= knob may be used to obtain the
	binutils tools, if necessary. See 20150805 for updated information.

20150105:
	The default Unbound configuration now enables remote control
	using a local socket.  Users who have already enabled the
	local_unbound service should regenerate their configuration
	by running "service local_unbound setup" as root.

20150102:
	The GNU texinfo and GNU info pages have been removed.
	To be able to view GNU info pages please install texinfo from ports.

20141231:
	Clang, llvm and lldb have been upgraded to 3.5.0 release.

	As of this release, a prerequisite for building clang, llvm and lldb is
	a C++11 capable compiler and C++11 standard library.  This means that to
	be able to successfully build the cross-tools stage of buildworld, with
	clang as the bootstrap compiler, your system compiler or cross compiler
	should either be clang 3.3 or later, or gcc 4.8 or later, and your
	system C++ library should be libc++, or libdstdc++ from gcc 4.8 or
	later.

	On any standard FreeBSD 10.x or 11.x installation, where clang and
	libc++ are on by default (that is, on x86 or arm), this should work out
	of the box.

	On 9.x installations where clang is enabled by default, e.g. on x86 and
	powerpc, libc++ will not be enabled by default, so libc++ should be
	built (with clang) and installed first.  If both clang and libc++ are
	missing, build clang first, then use it to build libc++.

	On 8.x and earlier installations, upgrade to 9.x first, and then follow
	the instructions for 9.x above.

	Sparc64 and mips users are unaffected, as they still use gcc 4.2.1 by
	default, and do not build clang.

	Many embedded systems are resource constrained, and will not be able to
	build clang in a reasonable time, or in some cases at all.  In those
	cases, cross building bootable systems on amd64 is a workaround.

	This new version of clang introduces a number of new warnings, of which
	the following are most likely to appear:

	-Wabsolute-value

	This warns in two cases, for both C and C++:
	* When the code is trying to take the absolute value of an unsigned
	  quantity, which is effectively a no-op, and almost never what was
	  intended.  The code should be fixed, if at all possible.  If you are
	  sure that the unsigned quantity can be safely cast to signed, without
	  loss of information or undefined behavior, you can add an explicit
	  cast, or disable the warning.

	* When the code is trying to take an absolute value, but the called
	  abs() variant is for the wrong type, which can lead to truncation.
	  If you want to disable the warning instead of fixing the code, please
	  make sure that truncation will not occur, or it might lead to unwanted
	  side-effects.

	-Wtautological-undefined-compare and
	-Wundefined-bool-conversion

	These warn when C++ code is trying to compare 'this' against NULL, while
	'this' should never be NULL in well-defined C++ code.  However, there is
	some legacy (pre C++11) code out there, which actively abuses this
	feature, which was less strictly defined in previous C++ versions.

	Squid and openjdk do this, for example.  The warning can be turned off
	for C++98 and earlier, but compiling the code in C++11 mode might result
	in unexpected behavior; for example, the parts of the program that are
	unreachable could be optimized away.

20141222:
	The old NFS client and server (kernel options NFSCLIENT, NFSSERVER)
	kernel sources have been removed. The .h files remain, since some
	utilities include them. This will need to be fixed later.
	If "mount -t oldnfs ..." is attempted, it will fail.
	If the "-o" option on mountd(8), nfsd(8) or nfsstat(1) is used,
	the utilities will report errors.

20141121:
	The handling of LOCAL_LIB_DIRS has been altered to skip addition of
	directories to top level SUBDIR variable when their parent
	directory is included in LOCAL_DIRS.  Users with build systems with
	such hierarchies and without SUBDIR entries in the parent
	directory Makefiles should add them or add the directories to
	LOCAL_DIRS.

20141109:
	faith(4) and faithd(8) have been removed from the base system. Faith
	has been obsolete for a very long time.

20141104:
	vt(4), the new console driver, is enabled by default. It brings
	support for Unicode and double-width characters, as well as
	support for UEFI and integration with the KMS kernel video
	drivers.

	You may need to update your console settings in /etc/rc.conf,
	most probably the keymap. During boot, /etc/rc.d/syscons will
	indicate what you need to do.

	vt(4) still has issues and lacks some features compared to
	syscons(4). See the wiki for up-to-date information:
	  https://wiki.freebsd.org/Newcons

	If you want to keep using syscons(4), you can do so by adding
	the following line to /boot/loader.conf:
	  kern.vty=sc

20141102:
	pjdfstest has been integrated into kyua as an opt-in test suite.
	Please see share/doc/pjdfstest/README for more details on how to
	execute it.

20141009:
	gperf has been removed from the base system for architectures
	that use clang. Ports that require gperf will obtain it from the
	devel/gperf port.

20140923:
	pjdfstest has been moved from tools/regression/pjdfstest to
	contrib/pjdfstest .

20140922:
	At svn r271982, The default linux compat kernel ABI has been adjusted
	to 2.6.18 in support of the linux-c6 compat ports infrastructure
	update.  If you wish to continue using the linux-f10 compat ports,
	add compat.linux.osrelease=2.6.16 to your local sysctl.conf.  Users are
	encouraged to update their linux-compat packages to linux-c6 during
	their next update cycle.

20140729:
	The ofwfb driver, used to provide a graphics console on PowerPC when
	using vt(4), no longer allows mmap() of all physical memory. This
	will prevent Xorg on PowerPC with some ATI graphics cards from
	initializing properly unless x11-servers/xorg-server is updated to
	1.12.4_8 or newer.

20140723:
	The xdev targets have been converted to using TARGET and
	TARGET_ARCH instead of XDEV and XDEV_ARCH.

20140719:
	The default unbound configuration has been modified to address
	issues with reverse lookups on networks that use private
	address ranges.  If you use the local_unbound service, run
	"service local_unbound setup" as root to regenerate your
	configuration, then "service local_unbound reload" to load the
	new configuration.

20140709:
	The GNU texinfo and GNU info pages are not built and installed
	anymore, WITH_INFO knob has been added to allow to built and install
	them again.
	UPDATE: see 20150102 entry on texinfo's removal

20140708:
	The GNU readline library is now an INTERNALLIB - that is, it is
	statically linked into consumers (GDB and variants) in the base
	system, and the shared library is no longer installed.  The
	devel/readline port is available for third party software that
	requires readline.

20140702:
	The Itanium architecture (ia64) has been removed from the list of
	known architectures. This is the first step in the removal of the
	architecture.

20140701:
	Commit r268115 has added NFSv4.1 server support, merged from
	projects/nfsv4.1-server.  Since this includes changes to the
	internal interfaces between the NFS related modules, a full
	build of the kernel and modules will be necessary.
	__FreeBSD_version has been bumped.

20140629:
	The WITHOUT_VT_SUPPORT kernel config knob has been renamed
	WITHOUT_VT.  (The other _SUPPORT knobs have a consistent meaning
	which differs from the behaviour controlled by this knob.)

20140619:
	Maximal length of the serial number in CTL was increased from 16 to
	64 chars, that breaks ABI.  All CTL-related tools, such as ctladm
	and ctld, need to be rebuilt to work with a new kernel.

20140606:
	The libatf-c and libatf-c++ major versions were downgraded to 0 and
	1 respectively to match the upstream numbers.  They were out of
	sync because, when they were originally added to FreeBSD, the
	upstream versions were not respected.  These libraries are private
	and not yet built by default, so renumbering them should be a
	non-issue.  However, unclean source trees will yield broken test
	programs once the operator executes "make delete-old-libs" after a
	"make installworld".

	Additionally, the atf-sh binary was made private by moving it into
	/usr/libexec/.  Already-built shell test programs will keep the
	path to the old binary so they will break after "make delete-old"
	is run.

	If you are using WITH_TESTS=yes (not the default), wipe the object
	tree and rebuild from scratch to prevent spurious test failures.
	This is only needed once: the misnumbered libraries and misplaced
	binaries have been added to OptionalObsoleteFiles.inc so they will
	be removed during a clean upgrade.

20140512:
	Clang and llvm have been upgraded to 3.4.1 release.

20140508:
	We bogusly installed src.opts.mk in /usr/share/mk. This file should
	be removed to avoid issues in the future (and has been added to
	ObsoleteFiles.inc).

20140505:
	/etc/src.conf now affects only builds of the FreeBSD src tree. In the
	past, it affected all builds that used the bsd.*.mk files. The old
	behavior was a bug, but people may have relied upon it. To get this
	behavior back, you can .include /etc/src.conf from /etc/make.conf
	(which is still global and isn't changed). This also changes the
	behavior of incremental builds inside the tree of individual
	directories. Set MAKESYSPATH to ".../share/mk" to do that.
	Although this has survived make universe and some upgrade scenarios,
	other upgrade scenarios may have broken. At least one form of
	temporary breakage was fixed with MAKESYSPATH settings for buildworld
	as well... In cases where MAKESYSPATH isn't working with this
	setting, you'll need to set it to the full path to your tree.

	One side effect of all this cleaning up is that bsd.compiler.mk
	is no longer implicitly included by bsd.own.mk. If you wish to
	use COMPILER_TYPE, you must now explicitly include bsd.compiler.mk
	as well.

20140430:
	The lindev device has been removed since /dev/full has been made a
	standard device.  __FreeBSD_version has been bumped.

20140424:
	The knob WITHOUT_VI was added to the base system, which controls
	building ex(1), vi(1), etc. Older releases of FreeBSD required ex(1)
	in order to reorder files share/termcap and didn't build ex(1) as a
	build tool, so building/installing with WITH_VI is highly advised for
	build hosts for older releases.

	This issue has been fixed in stable/9 and stable/10 in r277022 and
	r276991, respectively.

20140418:
	The YES_HESIOD knob has been removed. It has been obsolete for
	a decade. Please move to using WITH_HESIOD instead or your builds
	will silently lack HESIOD.

20140405:
	The uart(4) driver has been changed with respect to its handling
	of the low-level console. Previously the uart(4) driver prevented
	any process from changing the baudrate or the CLOCAL and HUPCL
	control flags. By removing the restrictions, operators can make
	changes to the serial console port without having to reboot.
	However, when getty(8) is started on the serial device that is
	associated with the low-level console, a misconfigured terminal
	line in /etc/ttys will now have a real impact.
	Before upgrading the kernel, make sure that /etc/ttys has the
	serial console device configured as 3wire without baudrate to
	preserve the previous behaviour. E.g:
	    ttyu0  "/usr/libexec/getty 3wire"  vt100  on  secure

20140306:
	Support for libwrap (TCP wrappers) in rpcbind was disabled by default
	to improve performance.  To re-enable it, if needed, run rpcbind
	with command line option -W.

20140226:
	Switched back to the GPL dtc compiler due to updates in the upstream
	dts files not being supported by the BSDL dtc compiler. You will need
	to rebuild your kernel toolchain to pick up the new compiler. Core dumps
	may result while building dtb files during a kernel build if you fail
	to do so. Set WITHOUT_GPL_DTC if you require the BSDL compiler.

20140216:
	Clang and llvm have been upgraded to 3.4 release.

20140216:
	The nve(4) driver has been removed.  Please use the nfe(4) driver
	for NVIDIA nForce MCP Ethernet adapters instead.

20140212:
	An ABI incompatibility crept into the libc++ 3.4 import in r261283.
	This could cause certain C++ applications using shared libraries built
	against the previous version of libc++ to crash.  The incompatibility
	has now been fixed, but any C++ applications or shared libraries built
	between r261283 and r261801 should be recompiled.

20140204:
	OpenSSH will now ignore errors caused by kernel lacking of Capsicum
	capability mode support.  Please note that enabling the feature in
	kernel is still highly recommended.

20140131:
	OpenSSH is now built with sandbox support, and will use sandbox as
	the default privilege separation method.  This requires Capsicum
	capability mode support in kernel.

20140128:
	The libelf and libdwarf libraries have been updated to newer
	versions from upstream. Shared library version numbers for
	these two libraries were bumped. Any ports or binaries
	requiring these two libraries should be recompiled.
	__FreeBSD_version is bumped to 1100006.

20140110:
	If a Makefile in a tests/ directory was auto-generating a Kyuafile
	instead of providing an explicit one, this would prevent such
	Makefile from providing its own Kyuafile in the future during
	NO_CLEAN builds.  This has been fixed in the Makefiles but manual
	intervention is needed to clean an objdir if you use NO_CLEAN:
	  # find /usr/obj -name Kyuafile | xargs rm -f

20131213:
	The behavior of gss_pseudo_random() for the krb5 mechanism
	has changed, for applications requesting a longer random string
	than produced by the underlying enctype's pseudo-random() function.
	In particular, the random string produced from a session key of
	enctype aes256-cts-hmac-sha1-96 or aes256-cts-hmac-sha1-96 will
	be different at the 17th octet and later, after this change.
	The counter used in the PRF+ construction is now encoded as a
	big-endian integer in accordance with RFC 4402.
	__FreeBSD_version is bumped to 1100004.

20131108:
	The WITHOUT_ATF build knob has been removed and its functionality
	has been subsumed into the more generic WITHOUT_TESTS.  If you were
	using the former to disable the build of the ATF libraries, you
	should change your settings to use the latter.

20131025:
	The default version of mtree is nmtree which is obtained from
	NetBSD.  The output is generally the same, but may vary
	slightly.  If you found you need identical output adding
	"-F freebsd9" to the command line should do the trick.  For the
	time being, the old mtree is available as fmtree.

20131014:
	libbsdyml has been renamed to libyaml and moved to /usr/lib/private.
	This will break ports-mgmt/pkg. Rebuild the port, or upgrade to pkg
	1.1.4_8 and verify bsdyml not linked in, before running "make
	delete-old-libs":
	  # make -C /usr/ports/ports-mgmt/pkg build deinstall install clean
	  or
	  # pkg install pkg; ldd /usr/local/sbin/pkg | grep bsdyml

20131010:
	The stable/10 branch has been created in subversion from head
	revision r256279.

20131010:
	The rc.d/jail script has been updated to support jail(8)
	configuration file.  The "jail_<jname>_*" rc.conf(5) variables
	for per-jail configuration are automatically converted to
	/var/run/jail.<jname>.conf before the jail(8) utility is invoked.
	This is transparently backward compatible.  See below about some
	incompatibilities and rc.conf(5) manual page for more details.

	These variables are now deprecated in favor of jail(8) configuration
	file.  One can use "rc.d/jail config <jname>" command to generate
	a jail(8) configuration file in /var/run/jail.<jname>.conf without
	running the jail(8) utility.   The default pathname of the
	configuration file is /etc/jail.conf and can be specified by
	using $jail_conf or $jail_<jname>_conf variables.

	Please note that jail_devfs_ruleset accepts an integer at
	this moment.  Please consider to rewrite the ruleset name
	with an integer.

20130930:
	BIND has been removed from the base system.  If all you need
	is a local resolver, simply enable and start the local_unbound
	service instead.  Otherwise, several versions of BIND are
	available in the ports tree.   The dns/bind99 port is one example.

	With this change, nslookup(1) and dig(1) are no longer in the base
	system.  Users should instead use host(1) and drill(1) which are
	in the base system.  Alternatively, nslookup and dig can
	be obtained by installing the dns/bind-tools port.

20130916:
	With the addition of unbound(8), a new unbound user is now
	required during installworld.  "mergemaster -p" can be used to
	add the user prior to installworld, as documented in the handbook.

20130911:
	OpenSSH is now built with DNSSEC support, and will by default
	silently trust signed SSHFP records.  This can be controlled with
	the VerifyHostKeyDNS client configuration setting.  DNSSEC support
	can be disabled entirely with the WITHOUT_LDNS option in src.conf.

20130906:
	The GNU Compiler Collection and C++ standard library (libstdc++)
	are no longer built by default on platforms where clang is the system
	compiler.  You can enable them with the WITH_GCC and WITH_GNUCXX
	options in src.conf.

20130905:
	The PROCDESC kernel option is now part of the GENERIC kernel
	configuration and is required for the rwhod(8) to work.
	If you are using custom kernel configuration, you should include
	'options PROCDESC'.

20130905:
	The API and ABI related to the Capsicum framework was modified
	in backward incompatible way. The userland libraries and programs
	have to be recompiled to work with the new kernel. This includes the
	following libraries and programs, but the whole buildworld is
	advised: libc, libprocstat, dhclient, tcpdump, hastd, hastctl,
	kdump, procstat, rwho, rwhod, uniq.

20130903:
	AES-NI intrinsic support has been added to gcc.  The AES-NI module
	has been updated to use this support.  A new gcc is required to build
	the aesni module on both i386 and amd64.

20130821:
	The PADLOCK_RNG and RDRAND_RNG kernel options are now devices.
	Thus "device padlock_rng" and "device rdrand_rng" should be
	used instead of "options PADLOCK_RNG" & "options RDRAND_RNG".

20130813:
	WITH_ICONV has been split into two feature sets.  WITH_ICONV now
	enables just the iconv* functionality and is now on by default.
	WITH_LIBICONV_COMPAT enables the libiconv api and link time
	compatibility.  Set WITHOUT_ICONV to build the old way.
	If you have been using WITH_ICONV before, you will very likely
	need to turn on WITH_LIBICONV_COMPAT.

20130806:
	INVARIANTS option now enables DEBUG for code with OpenSolaris and
	Illumos origin, including ZFS.  If you have INVARIANTS in your
	kernel configuration, then there is no need to set DEBUG or ZFS_DEBUG
	explicitly.
	DEBUG used to enable witness(9) tracking of OpenSolaris (mostly ZFS)
	locks if WITNESS option was set.  Because that generated a lot of
	witness(9) reports and all of them were believed to be false
	positives, this is no longer done.  New option OPENSOLARIS_WITNESS
	can be used to achieve the previous behavior.

20130806:
	Timer values in IPv6 data structures now use time_uptime instead
	of time_second.  Although this is not a user-visible functional
	change, userland utilities which directly use them---ndp(8),
	rtadvd(8), and rtsold(8) in the base system---need to be updated
	to r253970 or later.

20130802:
	find -delete can now delete the pathnames given as arguments,
	instead of only files found below them or if the pathname did
	not contain any slashes. Formerly, the following error message
	would result:

	find: -delete: <path>: relative path potentially not safe

	Deleting the pathnames given as arguments can be prevented
	without error messages using -mindepth 1 or by changing
	directory and passing "." as argument to find. This works in the
	old as well as the new version of find.

20130726:
	Behavior of devfs rules path matching has been changed.
	Pattern is now always matched against fully qualified devfs
	path and slash characters must be explicitly matched by
	slashes in pattern (FNM_PATHNAME). Rulesets involving devfs
	subdirectories must be reviewed.

20130716:
	The default ARM ABI has changed to the ARM EABI. The old ABI is
	incompatible with the ARM EABI and all programs and modules will
	need to be rebuilt to work with a new kernel.

	To keep using the old ABI ensure the WITHOUT_ARM_EABI knob is set.

	NOTE: Support for the old ABI will be removed in the future and
	users are advised to upgrade.

20130709:
	pkg_install has been disconnected from the build if you really need it
	you should add WITH_PKGTOOLS in your src.conf(5).

20130709:
	Most of network statistics structures were changed to be able
	keep 64-bits counters. Thus all tools, that work with networking
	statistics, must be rebuilt (netstat(1), bsnmpd(1), etc.)

20130618:
	Fix a bug that allowed a tracing process (e.g. gdb) to write
	to a memory-mapped file in the traced process's address space
	even if neither the traced process nor the tracing process had
	write access to that file.

20130615:
	CVS has been removed from the base system.  An exact copy
	of the code is available from the devel/cvs port.

20130613:
	Some people report the following error after the switch to bmake:

		make: illegal option -- J
		usage: make [-BPSXeiknpqrstv] [-C directory] [-D variable]
			...
		*** [buildworld] Error code 2

	this likely due to an old instance of make in
	${MAKEPATH} (${MAKEOBJDIRPREFIX}${.CURDIR}/make.${MACHINE})
	which src/Makefile will use that blindly, if it exists, so if
	you see the above error:

		rm -rf `make -V MAKEPATH`

	should resolve it.

20130516:
	Use bmake by default.
	Whereas before one could choose to build with bmake via
	-DWITH_BMAKE one must now use -DWITHOUT_BMAKE to use the old
	make. The goal is to remove these knobs for 10-RELEASE.

	It is worth noting that bmake (like gmake) treats the command
	line as the unit of failure, rather than statements within the
	command line.  Thus '(cd some/where && dosomething)' is safer
	than 'cd some/where; dosomething'. The '()' allows consistent
	behavior in parallel build.

20130429:
	Fix a bug that allows NFS clients to issue READDIR on files.

20130426:
	The WITHOUT_IDEA option has been removed because
	the IDEA patent expired.

20130426:
	The sysctl which controls TRIM support under ZFS has been renamed
	from vfs.zfs.trim_disable -> vfs.zfs.trim.enabled and has been
	enabled by default.

20130425:
	The mergemaster command now uses the default MAKEOBJDIRPREFIX
	rather than creating it's own in the temporary directory in
	order allow access to bootstrapped versions of tools such as
	install and mtree.  When upgrading from version of FreeBSD where
	the install command does not support -l, you will need to
	install a new mergemaster command if mergemaster -p is required.
	This can be accomplished with the command (cd src/usr.sbin/mergemaster
	&& make install).

20130404:
	Legacy ATA stack, disabled and replaced by new CAM-based one since
	FreeBSD 9.0, completely removed from the sources.  Kernel modules
	atadisk and atapi*, user-level tools atacontrol and burncd are
	removed.  Kernel option `options ATA_CAM` is now permanently enabled
	and removed.

20130319:
	SOCK_CLOEXEC and SOCK_NONBLOCK flags have been added to socket(2)
	and socketpair(2). Software, in particular Kerberos, may
	automatically detect and use these during building. The resulting
	binaries will not work on older kernels.

20130308:
	CTL_DISABLE has also been added to the sparc64 GENERIC (for further
	information, see the respective 20130304 entry).

20130304:
	Recent commits to callout(9) changed the size of struct callout,
	so the KBI is probably heavily disturbed. Also, some functions
	in callout(9)/sleep(9)/sleepqueue(9)/condvar(9) KPIs were replaced
	by macros. Every kernel module using it won't load, so rebuild
	is requested.

	The ctl device has been re-enabled in GENERIC for i386 and amd64,
	but does not initialize by default (because of the new CTL_DISABLE
	option) to save memory.  To re-enable it, remove the CTL_DISABLE
	option from the kernel config file or set kern.cam.ctl.disable=0
	in /boot/loader.conf.

20130301:
	The ctl device has been disabled in GENERIC for i386 and amd64.
	This was done due to the extra memory being allocated at system
	initialisation time by the ctl driver which was only used if
	a CAM target device was created.  This makes a FreeBSD system
	unusable on 128MB or less of RAM.

20130208:
	A new compression method (lz4) has been merged to -HEAD.  Please
	refer to zpool-features(7) for more information.

	Please refer to the "ZFS notes" section of this file for information
	on upgrading boot ZFS pools.

20130129:
	A BSD-licensed patch(1) variant has been added and is installed
	as bsdpatch, being the GNU version the default patch.
	To inverse the logic and use the BSD-licensed one as default,
	while having the GNU version installed as gnupatch, rebuild
	and install world with the WITH_BSD_PATCH knob set.

20130121:
	Due to the use of the new -l option to install(1) during build
	and install, you must take care not to directly set the INSTALL
	make variable in your /etc/make.conf, /etc/src.conf, or on the
	command line.  If you wish to use the -C flag for all installs
	you may be able to add INSTALL+=-C to /etc/make.conf or
	/etc/src.conf.

20130118:
	The install(1) option -M has changed meaning and now takes an
	argument that is a file or path to append logs to.  In the
	unlikely event that -M was the last option on the command line
	and the command line contained at least two files and a target
	directory the first file will have logs appended to it.  The -M
	option served little practical purpose in the last decade so its
	use is expected to be extremely rare.

20121223:
	After switching to Clang as the default compiler some users of ZFS
	on i386 systems started to experience stack overflow kernel panics.
	Please consider using 'options KSTACK_PAGES=4' in such configurations.

20121222:
	GEOM_LABEL now mangles label names read from file system metadata.
	Mangling affect labels containing spaces, non-printable characters,
	'%' or '"'. Device names in /etc/fstab and other places may need to
	be updated.

20121217:
	By default, only the 10 most recent kernel dumps will be saved.  To
	restore the previous behaviour (no limit on the number of kernel dumps
	stored in the dump directory) add the following line to /etc/rc.conf:

		savecore_flags=""

20121201:
	With the addition of auditdistd(8), a new auditdistd user is now
	required during installworld.  "mergemaster -p" can be used to
	add the user prior to installworld, as documented in the handbook.

20121117:
	The sin6_scope_id member variable in struct sockaddr_in6 is now
	filled by the kernel before passing the structure to the userland via
	sysctl or routing socket.  This means the KAME-specific embedded scope
	id in sin6_addr.s6_addr[2] is always cleared in userland application.
	This behavior can be controlled by net.inet6.ip6.deembed_scopeid.
	__FreeBSD_version is bumped to 1000025.

20121105:
	On i386 and amd64 systems WITH_CLANG_IS_CC is now the default.
	This means that the world and kernel will be compiled with clang
	and that clang will be installed as /usr/bin/cc, /usr/bin/c++,
	and /usr/bin/cpp.  To disable this behavior and revert to building
	with gcc, compile with WITHOUT_CLANG_IS_CC. Really old versions
	of current may need to bootstrap WITHOUT_CLANG first if the clang
	build fails (its compatibility window doesn't extend to the 9 stable
	branch point).

20121102:
	The IPFIREWALL_FORWARD kernel option has been removed. Its
	functionality now turned on by default.

20121023:
	The ZERO_COPY_SOCKET kernel option has been removed and
	split into SOCKET_SEND_COW and SOCKET_RECV_PFLIP.
	NB: SOCKET_SEND_COW uses the VM page based copy-on-write
	mechanism which is not safe and may result in kernel crashes.
	NB: The SOCKET_RECV_PFLIP mechanism is useless as no current
	driver supports disposeable external page sized mbuf storage.
	Proper replacements for both zero-copy mechanisms are under
	consideration and will eventually lead to complete removal
	of the two kernel options.

20121023:
	The IPv4 network stack has been converted to network byte
	order. The following modules need to be recompiled together
	with kernel: carp(4), divert(4), gif(4), siftr(4), gre(4),
	pf(4), ipfw(4), ng_ipfw(4), stf(4).

20121022:
	Support for non-MPSAFE filesystems was removed from VFS. The
	VFS_VERSION was bumped, all filesystem modules shall be
	recompiled.

20121018:
	All the non-MPSAFE filesystems have been disconnected from
	the build. The full list includes: codafs, hpfs, ntfs, nwfs,
	portalfs, smbfs, xfs.

20121016:
	The interface cloning API and ABI has changed. The following
	modules need to be recompiled together with kernel:
	ipfw(4), pfsync(4), pflog(4), usb(4), wlan(4), stf(4),
	vlan(4), disc(4), edsc(4), if_bridge(4), gif(4), tap(4),
	faith(4), epair(4), enc(4), tun(4), if_lagg(4), gre(4).

20121015:
	The sdhci driver was split in two parts: sdhci (generic SD Host
	Controller logic) and sdhci_pci (actual hardware driver).
	No kernel config modifications are required, but if you
	load sdhc as a module you must switch to sdhci_pci instead.

20121014:
	Import the FUSE kernel and userland support into base system.

20121013:
	The GNU sort(1) program has been removed since the BSD-licensed
	sort(1) has been the default for quite some time and no serious
	problems have been reported.  The corresponding WITH_GNU_SORT
	knob has also gone.

20121006:
	The pfil(9) API/ABI for AF_INET family has been changed. Packet
	filtering modules: pf(4), ipfw(4), ipfilter(4) need to be recompiled
	with new kernel.

20121001:
	The net80211(4) ABI has been changed to allow for improved driver
	PS-POLL and power-save support.  All wireless drivers need to be
	recompiled to work with the new kernel.

20120913:
	The random(4) support for the VIA hardware random number
	generator (`PADLOCK') is no longer enabled unconditionally.
	Add the padlock_rng device in the custom kernel config if
	needed.  The GENERIC kernels on i386 and amd64 do include the
	device, so the change only affects the custom kernel
	configurations.

20120908:
	The pf(4) packet filter ABI has been changed. pfctl(8) and
	snmp_pf module need to be recompiled to work with new kernel.

20120828:
	A new ZFS feature flag "com.delphix:empty_bpobj" has been merged
	to -HEAD. Pools that have empty_bpobj in active state can not be
	imported read-write with ZFS implementations that do not support
	this feature. For more information read the zpool-features(5)
	manual page.

20120727:
	The sparc64 ZFS loader has been changed to no longer try to auto-
	detect ZFS providers based on diskN aliases but now requires these
	to be explicitly listed in the OFW boot-device environment variable.

20120712:
	The OpenSSL has been upgraded to 1.0.1c.  Any binaries requiring
	libcrypto.so.6 or libssl.so.6 must be recompiled.  Also, there are
	configuration changes.  Make sure to merge /etc/ssl/openssl.cnf.

20120712:
	The following sysctls and tunables have been renamed for consistency
	with other variables:
	  kern.cam.da.da_send_ordered   -> kern.cam.da.send_ordered
	  kern.cam.ada.ada_send_ordered -> kern.cam.ada.send_ordered

20120628:
	The sort utility has been replaced with BSD sort.  For now, GNU sort
	is also available as "gnusort" or the default can be set back to
	GNU sort by setting WITH_GNU_SORT.  In this case, BSD sort will be
	installed as "bsdsort".

20120611:
	A new version of ZFS (pool version 5000) has been merged to -HEAD.
	Starting with this version the old system of ZFS pool versioning
	is superseded by "feature flags". This concept enables forward
	compatibility against certain future changes in functionality of ZFS
	pools. The first read-only compatible "feature flag" for ZFS pools
	is named "com.delphix:async_destroy". For more information
	read the new zpool-features(5) manual page.
	Please refer to the "ZFS notes" section of this file for information
	on upgrading boot ZFS pools.

20120417:
	The malloc(3) implementation embedded in libc now uses sources imported
	as contrib/jemalloc.  The most disruptive API change is to
	/etc/malloc.conf.  If your system has an old-style /etc/malloc.conf,
	delete it prior to installworld, and optionally re-create it using the
	new format after rebooting.  See malloc.conf(5) for details
	(specifically the TUNING section and the "opt.*" entries in the MALLCTL
	NAMESPACE section).

20120328:
	Big-endian MIPS TARGET_ARCH values no longer end in "eb".  mips64eb
	is now spelled mips64.  mipsn32eb is now spelled mipsn32.  mipseb is
	now spelled mips.  This is to aid compatibility with third-party
	software that expects this naming scheme in uname(3).  Little-endian
	settings are unchanged. If you are updating a big-endian mips64 machine
	from before this change, you may need to set MACHINE_ARCH=mips64 in
	your environment before the new build system will recognize your machine.

20120306:
	Disable by default the option VFS_ALLOW_NONMPSAFE for all supported
	platforms.

20120229:
	Now unix domain sockets behave "as expected" on	nullfs(5). Previously
	nullfs(5) did not pass through all behaviours to the underlying layer,
	as a result if we bound to a socket on the lower layer we could connect
	only to the lower path; if we bound to the upper layer we could connect
	only to	the upper path. The new behavior is one can connect to both the
	lower and the upper paths regardless what layer path one binds to.

20120211:
	The getifaddrs upgrade path broken with 20111215 has been restored.
	If you have upgraded in between 20111215 and 20120209 you need to
	recompile libc again with your kernel.  You still need to recompile
	world to be able to configure CARP but this restriction already
	comes from 20111215.

20120114:
	The set_rcvar() function has been removed from /etc/rc.subr.  All
	base and ports rc.d scripts have been updated, so if you have a
	port installed with a script in /usr/local/etc/rc.d you can either
	hand-edit the rcvar= line, or reinstall the port.

	An easy way to handle the mass-update of /etc/rc.d:
	rm /etc/rc.d/* && mergemaster -i

20120109:
	panic(9) now stops other CPUs in the SMP systems, disables interrupts
	on the current CPU and prevents other threads from running.
	This behavior can be reverted using the kern.stop_scheduler_on_panic
	tunable/sysctl.
	The new behavior can be incompatible with kern.sync_on_panic.

20111215:
	The carp(4) facility has been changed significantly. Configuration
	of the CARP protocol via ifconfig(8) has changed, as well as format
	of CARP events submitted to devd(8) has changed. See manual pages
	for more information. The arpbalance feature of carp(4) is currently
	not supported anymore.

	Size of struct in_aliasreq, struct in6_aliasreq has changed. User
	utilities using SIOCAIFADDR, SIOCAIFADDR_IN6, e.g. ifconfig(8),
	need to be recompiled.

20111122:
	The acpi_wmi(4) status device /dev/wmistat has been renamed to
	/dev/wmistat0.

20111108:
	The option VFS_ALLOW_NONMPSAFE option has been added in order to
	explicitely support non-MPSAFE filesystems.
	It is on by default for all supported platform at this present
	time.

20111101:
	The broken amd(4) driver has been replaced with esp(4) in the amd64,
	i386 and pc98 GENERIC kernel configuration files.

20110930:
	sysinstall has been removed

20110923:
	The stable/9 branch created in subversion.  This corresponds to the
	RELENG_9 branch in CVS.

COMMON ITEMS:

	General Notes
	-------------
	Avoid using make -j when upgrading.  While generally safe, there are
	sometimes problems using -j to upgrade.  If your upgrade fails with
	-j, please try again without -j.  From time to time in the past there
	have been problems using -j with buildworld and/or installworld.  This
	is especially true when upgrading between "distant" versions (eg one
	that cross a major release boundary or several minor releases, or when
	several months have passed on the -current branch).

	Sometimes, obscure build problems are the result of environment
	poisoning.  This can happen because the make utility reads its
	environment when searching for values for global variables.  To run
	your build attempts in an "environmental clean room", prefix all make
	commands with 'env -i '.  See the env(1) manual page for more details.

	When upgrading from one major version to another it is generally best to
	upgrade to the latest code in the currently installed branch first, then
	do an upgrade to the new branch. This is the best-tested upgrade path,
	and has the highest probability of being successful.  Please try this
	approach if you encounter problems with a major version upgrade.  Since
	the stable 4.x branch point, one has generally been able to upgade from
	anywhere in the most recent stable branch to head / current (or even the
	last couple of stable branches). See the top of this file when there's
	an exception.

	When upgrading a live system, having a root shell around before
	installing anything can help undo problems. Not having a root shell
	around can lead to problems if pam has changed too much from your
	starting point to allow continued authentication after the upgrade.

	This file should be read as a log of events. When a later event changes
	information of a prior event, the prior event should not be deleted.
	Instead, a pointer to the entry with the new information should be
	placed in the old entry. Readers of this file should also sanity check
	older entries before relying on them blindly. Authors of new entries
	should write them with this in mind.

	ZFS notes
	---------
	When upgrading the boot ZFS pool to a new version, always follow
	these two steps:

	1.) recompile and reinstall the ZFS boot loader and boot block
	(this is part of "make buildworld" and "make installworld")

	2.) update the ZFS boot block on your boot drive

	The following example updates the ZFS boot block on the first
	partition (freebsd-boot) of a GPT partitioned drive ada0:
	"gpart bootcode -p /boot/gptzfsboot -i 1 ada0"

	Non-boot pools do not need these updates.

	To build a kernel
	-----------------
	If you are updating from a prior version of FreeBSD (even one just
	a few days old), you should follow this procedure.  It is the most
	failsafe as it uses a /usr/obj tree with a fresh mini-buildworld,

	make kernel-toolchain
	make -DALWAYS_CHECK_MAKE buildkernel KERNCONF=YOUR_KERNEL_HERE
	make -DALWAYS_CHECK_MAKE installkernel KERNCONF=YOUR_KERNEL_HERE

	To test a kernel once
	---------------------
	If you just want to boot a kernel once (because you are not sure
	if it works, or if you want to boot a known bad kernel to provide
	debugging information) run
	make installkernel KERNCONF=YOUR_KERNEL_HERE KODIR=/boot/testkernel
	nextboot -k testkernel

	To just build a kernel when you know that it won't mess you up
	--------------------------------------------------------------
	This assumes you are already running a CURRENT system.  Replace
	${arch} with the architecture of your machine (e.g. "i386",
	"arm", "amd64", "ia64", "pc98", "sparc64", "powerpc", "mips", etc).

	cd src/sys/${arch}/conf
	config KERNEL_NAME_HERE
	cd ../compile/KERNEL_NAME_HERE
	make depend
	make
	make install

	If this fails, go to the "To build a kernel" section.

	To rebuild everything and install it on the current system.
	-----------------------------------------------------------
	# Note: sometimes if you are running current you gotta do more than
	# is listed here if you are upgrading from a really old current.

	<make sure you have good level 0 dumps>
	make buildworld
	make kernel KERNCONF=YOUR_KERNEL_HERE
							[1]
	<reboot in single user>				[3]
	mergemaster -Fp					[5]
	make installworld
	mergemaster -Fi					[4]
	make delete-old					[6]
	<reboot>

	To cross-install current onto a separate partition
	--------------------------------------------------
	# In this approach we use a separate partition to hold
	# current's root, 'usr', and 'var' directories.   A partition
	# holding "/", "/usr" and "/var" should be about 2GB in
	# size.

	<make sure you have good level 0 dumps>
	<boot into -stable>
	make buildworld
	make buildkernel KERNCONF=YOUR_KERNEL_HERE
	<maybe newfs current's root partition>
	<mount current's root partition on directory ${CURRENT_ROOT}>
	make installworld DESTDIR=${CURRENT_ROOT} -DDB_FROM_SRC
	make distribution DESTDIR=${CURRENT_ROOT} # if newfs'd
	make installkernel KERNCONF=YOUR_KERNEL_HERE DESTDIR=${CURRENT_ROOT}
	cp /etc/fstab ${CURRENT_ROOT}/etc/fstab 		   # if newfs'd
	<edit ${CURRENT_ROOT}/etc/fstab to mount "/" from the correct partition>
	<reboot into current>
	<do a "native" rebuild/install as described in the previous section>
	<maybe install compatibility libraries from ports/misc/compat*>
	<reboot>


	To upgrade in-place from stable to current
	----------------------------------------------
	<make sure you have good level 0 dumps>
	make buildworld					[9]
	make kernel KERNCONF=YOUR_KERNEL_HERE		[8]
							[1]
	<reboot in single user>				[3]
	mergemaster -Fp					[5]
	make installworld
	mergemaster -Fi					[4]
	make delete-old					[6]
	<reboot>

	Make sure that you've read the UPDATING file to understand the
	tweaks to various things you need.  At this point in the life
	cycle of current, things change often and you are on your own
	to cope.  The defaults can also change, so please read ALL of
	the UPDATING entries.

	Also, if you are tracking -current, you must be subscribed to
	freebsd-current@freebsd.org.  Make sure that before you update
	your sources that you have read and understood all the recent
	messages there.  If in doubt, please track -stable which has
	much fewer pitfalls.

	[1] If you have third party modules, such as vmware, you
	should disable them at this point so they don't crash your
	system on reboot.

	[3] From the bootblocks, boot -s, and then do
		fsck -p
		mount -u /
		mount -a
		cd src
		adjkerntz -i		# if CMOS is wall time
	Also, when doing a major release upgrade, it is required that
	you boot into single user mode to do the installworld.

	[4] Note: This step is non-optional.  Failure to do this step
	can result in a significant reduction in the functionality of the
	system.  Attempting to do it by hand is not recommended and those
	that pursue this avenue should read this file carefully, as well
	as the archives of freebsd-current and freebsd-hackers mailing lists
	for potential gotchas.  The -U option is also useful to consider.
	See mergemaster(8) for more information.

	[5] Usually this step is a noop.  However, from time to time
	you may need to do this if you get unknown user in the following
	step.  It never hurts to do it all the time.  You may need to
	install a new mergemaster (cd src/usr.sbin/mergemaster && make
	install) after the buildworld before this step if you last updated
	from current before 20130425 or from -stable before 20130430.

	[6] This only deletes old files and directories. Old libraries
	can be deleted by "make delete-old-libs", but you have to make
	sure that no program is using those libraries anymore.

	[8] In order to have a kernel that can run the 4.x binaries needed to
	do an installworld, you must include the COMPAT_FREEBSD4 option in
	your kernel.  Failure to do so may leave you with a system that is
	hard to boot to recover. A similar kernel option COMPAT_FREEBSD5 is
	required to run the 5.x binaries on more recent kernels.  And so on
	for COMPAT_FREEBSD6 and COMPAT_FREEBSD7.

	Make sure that you merge any new devices from GENERIC since the
	last time you updated your kernel config file.

	[9] When checking out sources, you must include the -P flag to have
	cvs prune empty directories.

	If CPUTYPE is defined in your /etc/make.conf, make sure to use the
	"?=" instead of the "=" assignment operator, so that buildworld can
	override the CPUTYPE if it needs to.

	MAKEOBJDIRPREFIX must be defined in an environment variable, and
	not on the command line, or in /etc/make.conf.  buildworld will
	warn if it is improperly defined.
FORMAT:

This file contains a list, in reverse chronological order, of major
breakages in tracking -current.  It is not guaranteed to be a complete
list of such breakages, and only contains entries since September 23, 2011.
If you need to see UPDATING entries from before that date, you will need
to fetch an UPDATING file from an older FreeBSD release.

Copyright information:

Copyright 1998-2009 M. Warner Losh.  All Rights Reserved.

Redistribution, publication, translation and use, with or without
modification, in full or in part, in any form or format of this
document are permitted without further permission from the author.

THIS DOCUMENT IS PROVIDED BY WARNER LOSH ``AS IS'' AND ANY EXPRESS OR
IMPLIED WARRANTIES, INCLUDING, BUT NOT LIMITED TO, THE IMPLIED
WARRANTIES OF MERCHANTABILITY AND FITNESS FOR A PARTICULAR PURPOSE ARE
DISCLAIMED.  IN NO EVENT SHALL WARNER LOSH BE LIABLE FOR ANY DIRECT,
INDIRECT, INCIDENTAL, SPECIAL, EXEMPLARY, OR CONSEQUENTIAL DAMAGES
(INCLUDING, BUT NOT LIMITED TO, PROCUREMENT OF SUBSTITUTE GOODS OR
SERVICES; LOSS OF USE, DATA, OR PROFITS; OR BUSINESS INTERRUPTION)
HOWEVER CAUSED AND ON ANY THEORY OF LIABILITY, WHETHER IN CONTRACT,
STRICT LIABILITY, OR TORT (INCLUDING NEGLIGENCE OR OTHERWISE) ARISING
IN ANY WAY OUT OF THE USE OF THIS SOFTWARE, EVEN IF ADVISED OF THE
POSSIBILITY OF SUCH DAMAGE.

Contact Warner Losh if you have any questions about your use of
this document.

$FreeBSD$<|MERGE_RESOLUTION|>--- conflicted
+++ resolved
@@ -51,12 +51,11 @@
 
 ****************************** SPECIAL WARNING: ******************************
 
-<<<<<<< HEAD
 2017mmdd:
 	Clang, llvm, lldb, compiler-rt and libc++ have been upgraded to 5.0.0.
 	Please see the 20141231 entry below for information about prerequisites
 	and upgrading, if you are not already using clang 3.5.0 or higher.
-=======
+
 20170625:
 	The FreeBSD/powerpc platform now uses a 64-bit type for time_t.  This is
 	a very major ABI incompatible change, so users of FreeBSD/powerpc must
@@ -96,7 +95,6 @@
 	To render roff(7) documents, consider using GNU roff from ports or the
 	heirloom doctools roff toolchain from ports via pkg install groff or
 	via pkg install heirloom-doctools.
->>>>>>> ec308188
 
 20170524:
 	The ath(4) and ath_hal(4) modules now build piecemeal to allow for
