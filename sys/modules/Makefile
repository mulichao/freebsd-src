--- conflicted
+++ resolved
@@ -642,11 +642,8 @@
 _tpm=		tpm
 _twa=		twa
 _vesa=		vesa
-<<<<<<< HEAD
+_virtio=	virtio
 _vmm=		vmm
-=======
-_virtio=	virtio
->>>>>>> 08ecf874
 _vxge=  	vxge
 _x86bios=	x86bios
 _wi=		wi
