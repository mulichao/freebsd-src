--- conflicted
+++ resolved
@@ -3820,13 +3820,8 @@
 	}
 
 	for (nreq = 0; wr; nreq++, wr = wr->next) {
-<<<<<<< HEAD
-		if (unlikely(wr->opcode >= ARRAY_SIZE(mlx5_ib_opcode))) {
+		if (unlikely(wr->opcode < 0 || wr->opcode >= ARRAY_SIZE(mlx5_ib_opcode))) {
 			mlx5_ib_warn(dev, "\n");
-=======
-		if (unlikely(wr->opcode < 0 || wr->opcode >= ARRAY_SIZE(mlx5_ib_opcode))) {
-			mlx5_ib_warn(dev, "Invalid opcode 0x%x\n", wr->opcode);
->>>>>>> 2df4d49c
 			err = -EINVAL;
 			*bad_wr = wr;
 			goto out;
