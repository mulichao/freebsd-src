/*-
 * Copyright (c) 2015 Semihalf
 * Copyright (c) 2015 Stormshield
 * All rights reserved.
 *
 * Redistribution and use in source and binary forms, with or without
 * modification, are permitted provided that the following conditions
 * are met:
 * 1. Redistributions of source code must retain the above copyright
 *    notice, this list of conditions and the following disclaimer.
 * 2. Redistributions in binary form must reproduce the above copyright
 *    notice, this list of conditions and the following disclaimer in the
 *    documentation and/or other materials provided with the distribution.
 *
 * THIS SOFTWARE IS PROVIDED BY THE AUTHOR AND CONTRIBUTORS ``AS IS'' AND
 * ANY EXPRESS OR IMPLIED WARRANTIES, INCLUDING, BUT NOT LIMITED TO, THE
 * IMPLIED WARRANTIES OF MERCHANTABILITY AND FITNESS FOR A PARTICULAR PURPOSE
 * ARE DISCLAIMED.  IN NO EVENT SHALL THE AUTHOR OR CONTRIBUTORS BE LIABLE
 * FOR ANY DIRECT, INDIRECT, INCIDENTAL, SPECIAL, EXEMPLARY, OR CONSEQUENTIAL
 * DAMAGES (INCLUDING, BUT NOT LIMITED TO, PROCUREMENT OF SUBSTITUTE GOODS
 * OR SERVICES; LOSS OF USE, DATA, OR PROFITS; OR BUSINESS INTERRUPTION)
 * HOWEVER CAUSED AND ON ANY THEORY OF LIABILITY, WHETHER IN CONTRACT, STRICT
 * LIABILITY, OR TORT (INCLUDING NEGLIGENCE OR OTHERWISE) ARISING IN ANY WAY
 * OUT OF THE USE OF THIS SOFTWARE, EVEN IF ADVISED OF THE POSSIBILITY OF
 * SUCH DAMAGE.
 */

#include <sys/cdefs.h>
__FBSDID("$FreeBSD$");

#include <sys/param.h>
#include <sys/bus.h>
#include <sys/errno.h>
#include <sys/kernel.h>
#include <sys/kthread.h>
#include <sys/module.h>
#include <sys/socket.h>
#include <sys/sockio.h>

#include <net/if.h>
#include <net/if_media.h>
#include <net/if_types.h>

#include <dev/etherswitch/etherswitch.h>
#include <dev/mii/mii.h>
#include <dev/mii/miivar.h>

#include <dev/fdt/fdt_common.h>
#include <dev/ofw/ofw_bus.h>

#include "e6000swreg.h"
#include "etherswitch_if.h"
#include "miibus_if.h"
#include "mdio_if.h"

MALLOC_DECLARE(M_E6000SW);
MALLOC_DEFINE(M_E6000SW, "e6000sw", "e6000sw switch");

#define	E6000SW_LOCK(_sc)		sx_xlock(&(_sc)->sx)
#define	E6000SW_UNLOCK(_sc)		sx_unlock(&(_sc)->sx)
#define	E6000SW_LOCK_ASSERT(_sc, _what)	sx_assert(&(_sc)->sx, (_what))
#define	E6000SW_TRYLOCK(_sc)		sx_tryxlock(&(_sc)->sx)

typedef struct e6000sw_softc {
	device_t		dev;
	phandle_t		node;

	struct sx		sx;
	struct ifnet		*ifp[E6000SW_MAX_PORTS];
	char			*ifname[E6000SW_MAX_PORTS];
	device_t		miibus[E6000SW_MAX_PORTS];
	struct proc		*kproc;

	uint32_t		cpuports_mask;
	uint32_t		fixed_mask;
	int			sw_addr;
	int			num_ports;
	boolean_t		multi_chip;

	int			vid[E6000SW_NUM_VGROUPS];
	int			members[E6000SW_NUM_VGROUPS];
	int			vgroup[E6000SW_MAX_PORTS];
} e6000sw_softc_t;

static etherswitch_info_t etherswitch_info = {
	.es_nports =		0,
	.es_nvlangroups =	E6000SW_NUM_VGROUPS,
	.es_name =		"Marvell 6000 series switch"
};

static void e6000sw_identify(driver_t *, device_t);
static int e6000sw_probe(device_t);
static int e6000sw_attach(device_t);
static int e6000sw_detach(device_t);
static int e6000sw_readphy(device_t, int, int);
static int e6000sw_writephy(device_t, int, int, int);
static etherswitch_info_t* e6000sw_getinfo(device_t);
static void e6000sw_lock(device_t);
static void e6000sw_unlock(device_t);
static int e6000sw_getport(device_t, etherswitch_port_t *);
static int e6000sw_setport(device_t, etherswitch_port_t *);
static int e6000sw_readreg_wrapper(device_t, int);
static int e6000sw_writereg_wrapper(device_t, int, int);
static int e6000sw_readphy_wrapper(device_t, int, int);
static int e6000sw_writephy_wrapper(device_t, int, int, int);
static int e6000sw_getvgroup_wrapper(device_t, etherswitch_vlangroup_t *);
static int e6000sw_setvgroup_wrapper(device_t, etherswitch_vlangroup_t *);
static int e6000sw_setvgroup(device_t, etherswitch_vlangroup_t *);
static int e6000sw_getvgroup(device_t, etherswitch_vlangroup_t *);
static void e6000sw_setup(device_t, e6000sw_softc_t *);
static void e6000sw_port_vlan_conf(e6000sw_softc_t *);
static void e6000sw_tick(void *);
static void e6000sw_set_atustat(device_t, e6000sw_softc_t *, int, int);
static int e6000sw_atu_flush(device_t, e6000sw_softc_t *, int);
static __inline void e6000sw_writereg(e6000sw_softc_t *, int, int, int);
static __inline uint32_t e6000sw_readreg(e6000sw_softc_t *, int, int);
static int e6000sw_ifmedia_upd(struct ifnet *);
static void e6000sw_ifmedia_sts(struct ifnet *, struct ifmediareq *);
static int e6000sw_atu_mac_table(device_t, e6000sw_softc_t *, struct atu_opt *,
    int);
static int e6000sw_get_pvid(e6000sw_softc_t *, int, int *);
static int e6000sw_set_pvid(e6000sw_softc_t *, int, int);
<<<<<<< HEAD
static __inline int e6000sw_is_cpuport(e6000sw_softc_t *, int);
static __inline int e6000sw_is_fixedport(e6000sw_softc_t *, int);
static __inline int e6000sw_is_phyport(e6000sw_softc_t *, int);
=======
static __inline bool e6000sw_is_cpuport(e6000sw_softc_t *, int);
static __inline bool e6000sw_is_fixedport(e6000sw_softc_t *, int);
static __inline bool e6000sw_is_phyport(e6000sw_softc_t *, int);
>>>>>>> 5062b8b9
static __inline struct mii_data *e6000sw_miiforphy(e6000sw_softc_t *,
    unsigned int);

static device_method_t e6000sw_methods[] = {
	/* device interface */
	DEVMETHOD(device_identify,		e6000sw_identify),
	DEVMETHOD(device_probe,			e6000sw_probe),
	DEVMETHOD(device_attach,		e6000sw_attach),
	DEVMETHOD(device_detach,		e6000sw_detach),

	/* bus interface */
	DEVMETHOD(bus_add_child,		device_add_child_ordered),

	/* mii interface */
	DEVMETHOD(miibus_readreg,		e6000sw_readphy),
	DEVMETHOD(miibus_writereg,		e6000sw_writephy),

	/* etherswitch interface */
	DEVMETHOD(etherswitch_getinfo,		e6000sw_getinfo),
	DEVMETHOD(etherswitch_lock,		e6000sw_lock),
	DEVMETHOD(etherswitch_unlock,		e6000sw_unlock),
	DEVMETHOD(etherswitch_getport,		e6000sw_getport),
	DEVMETHOD(etherswitch_setport,		e6000sw_setport),
	DEVMETHOD(etherswitch_readreg,		e6000sw_readreg_wrapper),
	DEVMETHOD(etherswitch_writereg,		e6000sw_writereg_wrapper),
	DEVMETHOD(etherswitch_readphyreg,	e6000sw_readphy_wrapper),
	DEVMETHOD(etherswitch_writephyreg,	e6000sw_writephy_wrapper),
	DEVMETHOD(etherswitch_setvgroup,	e6000sw_setvgroup_wrapper),
	DEVMETHOD(etherswitch_getvgroup,	e6000sw_getvgroup_wrapper),

	DEVMETHOD_END
};

static devclass_t e6000sw_devclass;

DEFINE_CLASS_0(e6000sw, e6000sw_driver, e6000sw_methods,
    sizeof(e6000sw_softc_t));

DRIVER_MODULE(e6000sw, mdio, e6000sw_driver, e6000sw_devclass, 0, 0);
DRIVER_MODULE(etherswitch, e6000sw, etherswitch_driver, etherswitch_devclass, 0,
    0);
DRIVER_MODULE(miibus, e6000sw, miibus_driver, miibus_devclass, 0, 0);
MODULE_DEPEND(e6000sw, mdio, 1, 1, 1);

#define	SMI_CMD			0
#define	SMI_CMD_BUSY		(1 << 15)
#define	SMI_CMD_OP_READ		((2 << 10) | SMI_CMD_BUSY | (1 << 12))
#define	SMI_CMD_OP_WRITE	((1 << 10) | SMI_CMD_BUSY | (1 << 12))
#define	SMI_DATA		1

#define	MDIO_READ(dev, addr, reg)					\
	MDIO_READREG(device_get_parent(dev), (addr), (reg))
#define	MDIO_WRITE(dev, addr, reg, val)					\
	MDIO_WRITEREG(device_get_parent(dev), (addr), (reg), (val))

static void
e6000sw_identify(driver_t *driver, device_t parent)
{

	if (device_find_child(parent, "e6000sw", -1) == NULL)
		BUS_ADD_CHILD(parent, 0, "e6000sw", -1);
}

static int
e6000sw_probe(device_t dev)
{
	e6000sw_softc_t *sc;
	const char *description;
	phandle_t dsa_node, switch_node;
	uint32_t id;

	dsa_node = fdt_find_compatible(OF_finddevice("/"),
	    "marvell,dsa", 0);
	switch_node = OF_child(dsa_node);

	if (switch_node == 0)
		return (ENXIO);

	sc = device_get_softc(dev);
	bzero(sc, sizeof(e6000sw_softc_t));
	sc->dev = dev;
	sc->node = switch_node;

	if (OF_getencprop(sc->node, "reg", &sc->sw_addr,
	    sizeof(sc->sw_addr)) < 0)
		return (ENXIO);
	if (sc->sw_addr != 0 && (sc->sw_addr % 2) == 0)
		sc->multi_chip = true;

	/* Lock is necessary due to assertions. */
	sx_init(&sc->sx, "e6000sw");
	E6000SW_LOCK(sc);
	id = e6000sw_readreg(sc, REG_PORT(0), SWITCH_ID);
	E6000SW_UNLOCK(sc);

	switch (id & 0xfff0) {
	case 0x3520:
		description = "Marvell 88E6352";
		break;
	case 0x1720:
		description = "Marvell 88E6172";
		break;
	case 0x1760:
		description = "Marvell 88E6176";
		break;
	default:
		sx_destroy(&sc->sx);
		device_printf(dev, "Unrecognized device, id 0x%x.\n", id);
		return (ENXIO);
	}

	device_set_desc(dev, description);

	return (BUS_PROBE_DEFAULT);
}

static int
e6000sw_parse_child_fdt(device_t dev, phandle_t child, uint32_t *fixed_mask,
    uint32_t *cpu_mask, int *pport, int *pvlangroup)
{
	char portlabel[100];
	uint32_t port, vlangroup;
	boolean_t fixed_link;

	if (fixed_mask == NULL || cpu_mask == NULL || pport == NULL)
		return (ENXIO);

	OF_getprop(child, "label", (void *)portlabel, 100);
	OF_getencprop(child, "reg", (void *)&port, sizeof(port));

	if (OF_getencprop(child, "vlangroup", (void *)&vlangroup,
	    sizeof(vlangroup)) > 0) {
		if (vlangroup >= E6000SW_NUM_VGROUPS)
			return (ENXIO);
		*pvlangroup = vlangroup;
	} else {
		*pvlangroup = -1;
	}

	if (port >= E6000SW_MAX_PORTS)
		return (ENXIO);
	*pport = port;

	if (strncmp(portlabel, "cpu", 3) == 0) {
		device_printf(dev, "CPU port at %d\n", port);
		*cpu_mask |= (1 << port);
		return (0);
	}

	fixed_link = OF_child(child);
	if (fixed_link) {
		*fixed_mask |= (1 << port);
		device_printf(dev, "fixed port at %d\n", port);
	} else {
		device_printf(dev, "PHY at port %d\n", port);
	}

	return (0);
}

static int
e6000sw_init_interface(e6000sw_softc_t *sc, int port)
{
	char name[IFNAMSIZ];

	snprintf(name, IFNAMSIZ, "%sport", device_get_nameunit(sc->dev));

	sc->ifp[port] = if_alloc(IFT_ETHER);
	if (sc->ifp[port] == NULL)
		return (ENOMEM);
	sc->ifp[port]->if_softc = sc;
	sc->ifp[port]->if_flags |= IFF_UP | IFF_BROADCAST |
	    IFF_DRV_RUNNING | IFF_SIMPLEX;
	sc->ifname[port] = malloc(strlen(name) + 1, M_E6000SW, M_NOWAIT);
	if (sc->ifname[port] == NULL) {
		if_free(sc->ifp[port]);
		return (ENOMEM);
	}
	memcpy(sc->ifname[port], name, strlen(name) + 1);
	if_initname(sc->ifp[port], sc->ifname[port], port);

	return (0);
}

static int
e6000sw_attach_miibus(e6000sw_softc_t *sc, int port)
{
	int err;

	err = mii_attach(sc->dev, &sc->miibus[port], sc->ifp[port],
	    e6000sw_ifmedia_upd, e6000sw_ifmedia_sts, BMSR_DEFCAPMASK,
	    port, MII_OFFSET_ANY, 0);
	if (err != 0)
		return (err);

	return (0);
}

static int
e6000sw_attach(device_t dev)
{
	e6000sw_softc_t *sc;
	phandle_t child;
	int err, port, vlangroup;
	int member_ports[E6000SW_NUM_VGROUPS];
	etherswitch_vlangroup_t vg;

	err = 0;
	sc = device_get_softc(dev);

	if (sc->multi_chip)
		device_printf(dev, "multi-chip addressing mode\n");
	else
		device_printf(dev, "single-chip addressing mode\n");

	E6000SW_LOCK(sc);
	e6000sw_setup(dev, sc);
	bzero(member_ports, sizeof(member_ports));

	for (child = OF_child(sc->node); child != 0; child = OF_peer(child)) {
		err = e6000sw_parse_child_fdt(dev, child, &sc->fixed_mask,
		    &sc->cpuports_mask, &port, &vlangroup);
		if (err != 0) {
			device_printf(sc->dev, "failed to parse DTS\n");
			goto out_fail;
		}

		if (vlangroup != -1)
			member_ports[vlangroup] |= (1 << port);

		sc->num_ports++;

		err = e6000sw_init_interface(sc, port);
		if (err != 0) {
			device_printf(sc->dev, "failed to init interface\n");
			goto out_fail;
		}

		/* Don't attach miibus at CPU/fixed ports */
		if (!e6000sw_is_phyport(sc, port))
			continue;

		err = e6000sw_attach_miibus(sc, port);
		if (err != 0) {
			device_printf(sc->dev, "failed to attach miibus\n");
			goto out_fail;
		}
	}

	etherswitch_info.es_nports = sc->num_ports;
	for (port = 0; port < sc->num_ports; port++)
		sc->vgroup[port] = E6000SW_PORT_NO_VGROUP;

	/* Set VLAN configuration */
	e6000sw_port_vlan_conf(sc);

	/* Set vlangroups */
	for (vlangroup = 0; vlangroup < E6000SW_NUM_VGROUPS; vlangroup++)
		if (member_ports[vlangroup] != 0) {
			vg.es_vlangroup = vg.es_vid = vlangroup;
			vg.es_member_ports = vg.es_untagged_ports =
			    member_ports[vlangroup];
			e6000sw_setvgroup(dev, &vg);
		}

	E6000SW_UNLOCK(sc);

	bus_generic_probe(dev);
	bus_generic_attach(dev);

	kproc_create(e6000sw_tick, sc, &sc->kproc, 0, 0, "e6000sw tick kproc");

	return (0);

out_fail:
	E6000SW_UNLOCK(sc);
	e6000sw_detach(dev);

	return (err);
}

static __inline int
e6000sw_poll_done(e6000sw_softc_t *sc)
{
	int i;

	for (i = 0; i < E6000SW_SMI_TIMEOUT; i++) {

<<<<<<< HEAD
		if (!(e6000sw_readreg(sc, REG_GLOBAL2, SMI_PHY_CMD_REG) &
		    (1 << PHY_CMD_SMI_BUSY)))
=======
		if ((e6000sw_readreg(sc, REG_GLOBAL2, SMI_PHY_CMD_REG) &
		    (1 << PHY_CMD_SMI_BUSY)) == 0)
>>>>>>> 5062b8b9
			return (0);

		pause("e6000sw PHY poll", hz/1000);
	}

	return (ETIMEDOUT);
}

/*
 * PHY registers are paged. Put page index in reg 22 (accessible from every
 * page), then access specific register.
 */
static int
e6000sw_readphy(device_t dev, int phy, int reg)
{
	e6000sw_softc_t *sc;
	uint32_t val;
	int err;

	sc = device_get_softc(dev);
	if (!e6000sw_is_phyport(sc, phy) || reg >= E6000SW_NUM_PHY_REGS) {
		device_printf(dev, "Wrong register address.\n");
		return (EINVAL);
	}

	E6000SW_LOCK_ASSERT(sc, SA_XLOCKED);

	err = e6000sw_poll_done(sc);
	if (err != 0) {
		device_printf(dev, "Timeout while waiting for switch\n");
		return (err);
	}

	val = 1 << PHY_CMD_SMI_BUSY;
	val |= PHY_CMD_MODE_MDIO << PHY_CMD_MODE;
	val |= PHY_CMD_OPCODE_READ << PHY_CMD_OPCODE;
	val |= (reg << PHY_CMD_REG_ADDR) & PHY_CMD_REG_ADDR_MASK;
	val |= (phy << PHY_CMD_DEV_ADDR) & PHY_CMD_DEV_ADDR_MASK;
	e6000sw_writereg(sc, REG_GLOBAL2, SMI_PHY_CMD_REG, val);

	err = e6000sw_poll_done(sc);
	if (err != 0) {
		device_printf(dev, "Timeout while waiting for switch\n");
		return (err);
	}

	val = e6000sw_readreg(sc, REG_GLOBAL2, SMI_PHY_DATA_REG);

	return (val & PHY_DATA_MASK);
}

static int
e6000sw_writephy(device_t dev, int phy, int reg, int data)
{
	e6000sw_softc_t *sc;
	uint32_t val;
	int err;

	sc = device_get_softc(dev);
	if (!e6000sw_is_phyport(sc, phy) || reg >= E6000SW_NUM_PHY_REGS) {
		device_printf(dev, "Wrong register address.\n");
		return (EINVAL);
	}

	E6000SW_LOCK_ASSERT(sc, SA_XLOCKED);

	err = e6000sw_poll_done(sc);
	if (err != 0) {
		device_printf(dev, "Timeout while waiting for switch\n");
		return (err);
	}

	val = 1 << PHY_CMD_SMI_BUSY;
	val |= PHY_CMD_MODE_MDIO << PHY_CMD_MODE;
	val |= PHY_CMD_OPCODE_WRITE << PHY_CMD_OPCODE;
	val |= (reg << PHY_CMD_REG_ADDR) & PHY_CMD_REG_ADDR_MASK;
	val |= (phy << PHY_CMD_DEV_ADDR) & PHY_CMD_DEV_ADDR_MASK;
	e6000sw_writereg(sc, REG_GLOBAL2, SMI_PHY_DATA_REG,
	    data & PHY_DATA_MASK);
	e6000sw_writereg(sc, REG_GLOBAL2, SMI_PHY_CMD_REG, val);

	err = e6000sw_poll_done(sc);
	if (err != 0)
		device_printf(dev, "Timeout while waiting for switch\n");

	return (err);
}

static int
e6000sw_detach(device_t dev)
{
	int phy;
	e6000sw_softc_t *sc;

	sc = device_get_softc(dev);
	bus_generic_detach(dev);
	sx_destroy(&sc->sx);
	for (phy = 0; phy < sc->num_ports; phy++) {
		if (sc->miibus[phy] != NULL)
			device_delete_child(dev, sc->miibus[phy]);
		if (sc->ifp[phy] != NULL)
			if_free(sc->ifp[phy]);
		if (sc->ifname[phy] != NULL)
			free(sc->ifname[phy], M_E6000SW);
	}

	return (0);
}

static etherswitch_info_t*
e6000sw_getinfo(device_t dev)
{

	return (&etherswitch_info);
}

static void
e6000sw_lock(device_t dev)
{
	struct e6000sw_softc *sc;

	sc = device_get_softc(dev);

	E6000SW_LOCK_ASSERT(sc, SA_UNLOCKED);
	E6000SW_LOCK(sc);
}

static void
e6000sw_unlock(device_t dev)
{
	struct e6000sw_softc *sc;

	sc = device_get_softc(dev);

	E6000SW_LOCK_ASSERT(sc, SA_XLOCKED);
	E6000SW_UNLOCK(sc);
}

static int
e6000sw_getport(device_t dev, etherswitch_port_t *p)
{
	struct mii_data *mii;
	int err;
	struct ifmediareq *ifmr;

	e6000sw_softc_t *sc = device_get_softc(dev);
	E6000SW_LOCK_ASSERT(sc, SA_UNLOCKED);

	if (p->es_port >= sc->num_ports || p->es_port < 0)
		return (EINVAL);

	err = 0;
	E6000SW_LOCK(sc);
	e6000sw_get_pvid(sc, p->es_port, &p->es_pvid);

	if (e6000sw_is_cpuport(sc, p->es_port)) {
		p->es_flags |= ETHERSWITCH_PORT_CPU;
		ifmr = &p->es_ifmr;
		ifmr->ifm_status = IFM_ACTIVE | IFM_AVALID;
		ifmr->ifm_count = 0;
		ifmr->ifm_current = ifmr->ifm_active =
		    IFM_ETHER | IFM_1000_T | IFM_FDX;
		ifmr->ifm_mask = 0;
	} else if (e6000sw_is_fixedport(sc, p->es_port)) {
		ifmr = &p->es_ifmr;
		ifmr->ifm_status = IFM_ACTIVE | IFM_AVALID;
		ifmr->ifm_count = 0;
		ifmr->ifm_current = ifmr->ifm_active =
		    IFM_ETHER | IFM_1000_T | IFM_FDX;
		ifmr->ifm_mask = 0;
	} else {
		mii = e6000sw_miiforphy(sc, p->es_port);
		err = ifmedia_ioctl(mii->mii_ifp, &p->es_ifr,
		    &mii->mii_media, SIOCGIFMEDIA);
	}
	E6000SW_UNLOCK(sc);

	return (err);
}

static int
e6000sw_setport(device_t dev, etherswitch_port_t *p)
{
	e6000sw_softc_t *sc;
	int err;
	struct mii_data *mii;

	sc = device_get_softc(dev);
	E6000SW_LOCK_ASSERT(sc, SA_UNLOCKED);

	if (p->es_port >= sc->num_ports || p->es_port < 0)
		return (EINVAL);

	err = 0;
	E6000SW_LOCK(sc);
	if (p->es_pvid != 0)
		e6000sw_set_pvid(sc, p->es_port, p->es_pvid);
	if (!e6000sw_is_cpuport(sc, p->es_port)) {
		mii = e6000sw_miiforphy(sc, p->es_port);
		err = ifmedia_ioctl(mii->mii_ifp, &p->es_ifr, &mii->mii_media,
		    SIOCSIFMEDIA);
	}
	E6000SW_UNLOCK(sc);

	return (err);
}

/*
 * Registers in this switch are divided into sections, specified in
 * documentation. So as to access any of them, section index and reg index
 * is necessary. etherswitchcfg uses only one variable, so indexes were
 * compressed into addr_reg: 32 * section_index + reg_index.
 */
static int
e6000sw_readreg_wrapper(device_t dev, int addr_reg)
{

	if ((addr_reg > (REG_GLOBAL2 * 32 + REG_NUM_MAX)) ||
	    (addr_reg < (REG_PORT(0) * 32))) {
		device_printf(dev, "Wrong register address.\n");
		return (EINVAL);
	}

	return (e6000sw_readreg(device_get_softc(dev), addr_reg / 32,
	    addr_reg % 32));
}

static int
e6000sw_writereg_wrapper(device_t dev, int addr_reg, int val)
{

	if ((addr_reg > (REG_GLOBAL2 * 32 + REG_NUM_MAX)) ||
	    (addr_reg < (REG_PORT(0) * 32))) {
		device_printf(dev, "Wrong register address.\n");
		return (EINVAL);
	}
	e6000sw_writereg(device_get_softc(dev), addr_reg / 5,
	    addr_reg % 32, val);

	return (0);
}

/*
 * These wrappers are necessary because PHY accesses from etherswitchcfg
 * need to be synchronized with locks, while miibus PHY accesses do not.
 */
static int
e6000sw_readphy_wrapper(device_t dev, int phy, int reg)
{
	e6000sw_softc_t *sc;
	int ret;

	sc = device_get_softc(dev);
	E6000SW_LOCK_ASSERT(sc, SA_UNLOCKED);

	E6000SW_LOCK(sc);
	ret = e6000sw_readphy(dev, phy, reg);
	E6000SW_UNLOCK(sc);

	return (ret);
}

static int
e6000sw_writephy_wrapper(device_t dev, int phy, int reg, int data)
{
	e6000sw_softc_t *sc;
	int ret;

	sc = device_get_softc(dev);
	E6000SW_LOCK_ASSERT(sc, SA_UNLOCKED);

	E6000SW_LOCK(sc);
	ret = e6000sw_writephy(dev, phy, reg, data);
	E6000SW_UNLOCK(sc);

	return (ret);
}

/*
 * setvgroup/getvgroup called from etherswitchfcg need to be locked,
 * while internal calls do not.
 */
static int
e6000sw_setvgroup_wrapper(device_t dev, etherswitch_vlangroup_t *vg)
{
	e6000sw_softc_t *sc;
	int ret;

	sc = device_get_softc(dev);
	E6000SW_LOCK_ASSERT(sc, SA_UNLOCKED);

	E6000SW_LOCK(sc);
	ret = e6000sw_setvgroup(dev, vg);
	E6000SW_UNLOCK(sc);

	return (ret);
}

static int
e6000sw_getvgroup_wrapper(device_t dev, etherswitch_vlangroup_t *vg)
{
	e6000sw_softc_t *sc;
	int ret;

	sc = device_get_softc(dev);
	E6000SW_LOCK_ASSERT(sc, SA_UNLOCKED);

	E6000SW_LOCK(sc);
	ret = e6000sw_getvgroup(dev, vg);
	E6000SW_UNLOCK(sc);

	return (ret);
}

static __inline void
e6000sw_flush_port(e6000sw_softc_t *sc, int port)
{
	uint32_t reg;

	reg = e6000sw_readreg(sc, REG_PORT(port), PORT_VLAN_MAP);
	reg &= ~PORT_VLAN_MAP_TABLE_MASK;
	reg &= ~PORT_VLAN_MAP_FID_MASK;
	e6000sw_writereg(sc, REG_PORT(port), PORT_VLAN_MAP, reg);
	if (sc->vgroup[port] != E6000SW_PORT_NO_VGROUP) {
		/*
		 * If port belonged somewhere, owner-group
		 * should have its entry removed.
		 */
		sc->members[sc->vgroup[port]] &= ~(1 << port);
		sc->vgroup[port] = E6000SW_PORT_NO_VGROUP;
	}
}

static __inline void
e6000sw_port_assign_vgroup(e6000sw_softc_t *sc, int port, int fid, int vgroup,
    int members)
{
	uint32_t reg;

	reg = e6000sw_readreg(sc, REG_PORT(port), PORT_VLAN_MAP);
	reg &= ~PORT_VLAN_MAP_TABLE_MASK;
	reg &= ~PORT_VLAN_MAP_FID_MASK;
	reg |= members & ~(1 << port);
	reg |= (fid << PORT_VLAN_MAP_FID) & PORT_VLAN_MAP_FID_MASK;
	e6000sw_writereg(sc, REG_PORT(port), PORT_VLAN_MAP, reg);
	sc->vgroup[port] = vgroup;
}

static int
e6000sw_setvgroup(device_t dev, etherswitch_vlangroup_t *vg)
{
	e6000sw_softc_t *sc;
	int port, fid;

	sc = device_get_softc(dev);
	E6000SW_LOCK_ASSERT(sc, SA_XLOCKED);

	if (vg->es_vlangroup >= E6000SW_NUM_VGROUPS)
		return (EINVAL);
	if (vg->es_member_ports != vg->es_untagged_ports) {
		device_printf(dev, "Tagged ports not supported.\n");
		return (EINVAL);
	}

	vg->es_untagged_ports &= PORT_VLAN_MAP_TABLE_MASK;
	fid = vg->es_vlangroup + 1;
	for (port = 0; port < sc->num_ports; port++) {
		if ((sc->members[vg->es_vlangroup] & (1 << port)) ||
		    (vg->es_untagged_ports & (1 << port)))
			e6000sw_flush_port(sc, port);
		if (vg->es_untagged_ports & (1 << port))
			e6000sw_port_assign_vgroup(sc, port, fid,
			    vg->es_vlangroup, vg->es_untagged_ports);
	}
	sc->vid[vg->es_vlangroup] = vg->es_vid;
	sc->members[vg->es_vlangroup] = vg->es_untagged_ports;

	return (0);
}

static int
e6000sw_getvgroup(device_t dev, etherswitch_vlangroup_t *vg)
{
	e6000sw_softc_t *sc;

	sc = device_get_softc(dev);
	E6000SW_LOCK_ASSERT(sc, SA_XLOCKED);

	if (vg->es_vlangroup >= E6000SW_NUM_VGROUPS)
		return (EINVAL);
	vg->es_untagged_ports = vg->es_member_ports =
	    sc->members[vg->es_vlangroup];
	vg->es_vid = ETHERSWITCH_VID_VALID;

	return (0);
}

static __inline struct mii_data*
e6000sw_miiforphy(e6000sw_softc_t *sc, unsigned int phy)
{

	if (!e6000sw_is_phyport(sc, phy))
		return (NULL);

	return (device_get_softc(sc->miibus[phy]));
}

static int
e6000sw_ifmedia_upd(struct ifnet *ifp)
{
	e6000sw_softc_t *sc;
	struct mii_data *mii;

	sc = ifp->if_softc;
	mii = e6000sw_miiforphy(sc, ifp->if_dunit);
	if (mii == NULL)
		return (ENXIO);
	mii_mediachg(mii);

	return (0);
}

static void
e6000sw_ifmedia_sts(struct ifnet *ifp, struct ifmediareq *ifmr)
{
	e6000sw_softc_t *sc;
	struct mii_data *mii;

	sc = ifp->if_softc;
	mii = e6000sw_miiforphy(sc, ifp->if_dunit);

	if (mii == NULL)
		return;

	mii_pollstat(mii);
	ifmr->ifm_active = mii->mii_media_active;
	ifmr->ifm_status = mii->mii_media_status;
}

static int
e6000sw_smi_waitready(e6000sw_softc_t *sc, int phy)
{
	int i;

	for (i = 0; i < E6000SW_SMI_TIMEOUT; i++) {
		if ((MDIO_READ(sc->dev, phy, SMI_CMD) & SMI_CMD_BUSY) == 0)
			return (0);
		DELAY(1);
	}

	return (1);
}

static __inline uint32_t
e6000sw_readreg(e6000sw_softc_t *sc, int addr, int reg)
{

	E6000SW_LOCK_ASSERT(sc, SA_XLOCKED);

	if (!sc->multi_chip)
		return (MDIO_READ(sc->dev, addr, reg) & 0xffff);

	if (e6000sw_smi_waitready(sc, sc->sw_addr)) {
		printf("e6000sw: readreg timeout\n");
		return (0xffff);
	}
	MDIO_WRITE(sc->dev, sc->sw_addr, SMI_CMD,
	    SMI_CMD_OP_READ | (addr << 5) | reg);
	if (e6000sw_smi_waitready(sc, sc->sw_addr)) {
		printf("e6000sw: readreg timeout\n");
		return (0xffff);
	}

	return (MDIO_READ(sc->dev, sc->sw_addr, SMI_DATA) & 0xffff);
}

static __inline void
e6000sw_writereg(e6000sw_softc_t *sc, int addr, int reg, int val)
{

	E6000SW_LOCK_ASSERT(sc, SA_XLOCKED);

	if (!sc->multi_chip) {
		MDIO_WRITE(sc->dev, addr, reg, val);
		return;
	}

	if (e6000sw_smi_waitready(sc, sc->sw_addr)) {
		printf("e6000sw: readreg timeout\n");
		return;
	}
	MDIO_WRITE(sc->dev, sc->sw_addr, SMI_DATA, val);
	MDIO_WRITE(sc->dev, sc->sw_addr, SMI_CMD,
	    SMI_CMD_OP_WRITE | (addr << 5) | reg);
	if (e6000sw_smi_waitready(sc, sc->sw_addr)) {
		printf("e6000sw: readreg timeout\n");
		return;
	}
}

static __inline bool
e6000sw_is_cpuport(e6000sw_softc_t *sc, int port)
{

	return ((sc->cpuports_mask & (1 << port)) ? true : false);
}

static __inline bool
e6000sw_is_fixedport(e6000sw_softc_t *sc, int port)
{

	return ((sc->fixed_mask & (1 << port)) ? true : false);
}

static __inline bool
e6000sw_is_phyport(e6000sw_softc_t *sc, int port)
{
	uint32_t phy_mask;
	phy_mask = ~(sc->fixed_mask | sc->cpuports_mask);

	return ((phy_mask & (1 << port)) ? true : false);
}

static __inline int
e6000sw_set_pvid(e6000sw_softc_t *sc, int port, int pvid)
{

	e6000sw_writereg(sc, REG_PORT(port), PORT_VID, pvid &
	    PORT_VID_DEF_VID_MASK);

	return (0);
}

static __inline int
e6000sw_get_pvid(e6000sw_softc_t *sc, int port, int *pvid)
{

	if (pvid == NULL)
		return (ENXIO);

	*pvid = e6000sw_readreg(sc, REG_PORT(port), PORT_VID) &
	    PORT_VID_DEF_VID_MASK;

	return (0);
}

/*
 * Convert port status to ifmedia.
 */
static void
e6000sw_update_ifmedia(uint16_t portstatus, u_int *media_status, u_int *media_active)
{
	*media_active = IFM_ETHER;
	*media_status = IFM_AVALID;

	if ((portstatus & PORT_STATUS_LINK_MASK) != 0)
		*media_status |= IFM_ACTIVE;
	else {
		*media_active |= IFM_NONE;
		return;
	}

	switch (portstatus & PORT_STATUS_SPEED_MASK) {
	case PORT_STATUS_SPEED_10:
		*media_active |= IFM_10_T;
		break;
	case PORT_STATUS_SPEED_100:
		*media_active |= IFM_100_TX;
		break;
	case PORT_STATUS_SPEED_1000:
		*media_active |= IFM_1000_T;
		break;
	}

	if ((portstatus & PORT_STATUS_DUPLEX_MASK) == 0)
		*media_active |= IFM_FDX;
	else
		*media_active |= IFM_HDX;
}

static void
e6000sw_tick (void *arg)
{
	e6000sw_softc_t *sc;
	struct mii_data *mii;
	struct mii_softc *miisc;
	uint16_t portstatus;
	int port;

	sc = arg;

	E6000SW_LOCK_ASSERT(sc, SA_UNLOCKED);

	for (;;) {
		E6000SW_LOCK(sc);
		for (port = 0; port < sc->num_ports; port++) {
			/* Tick only on PHY ports */
			if (!e6000sw_is_phyport(sc, port))
				continue;

			mii = e6000sw_miiforphy(sc, port);
			if (mii == NULL)
				continue;

			portstatus = e6000sw_readreg(sc, REG_PORT(port),
			    PORT_STATUS);

			e6000sw_update_ifmedia(portstatus,
			    &mii->mii_media_status, &mii->mii_media_active);

			LIST_FOREACH(miisc, &mii->mii_phys, mii_list) {
				if (IFM_INST(mii->mii_media.ifm_cur->ifm_media)
				    != miisc->mii_inst)
					continue;
				mii_phy_update(miisc, MII_POLLSTAT);
			}
		}
		E6000SW_UNLOCK(sc);
		pause("e6000sw tick", 1000);
	}
}

static void
e6000sw_setup(device_t dev, e6000sw_softc_t *sc)
{
	uint16_t atu_ctrl, atu_age;

	/* Set aging time */
	e6000sw_writereg(sc, REG_GLOBAL, ATU_CONTROL,
	    (E6000SW_DEFAULT_AGETIME << ATU_CONTROL_AGETIME) |
	    (1 << ATU_CONTROL_LEARN2ALL));

	/* Send all with specific mac address to cpu port */
	e6000sw_writereg(sc, REG_GLOBAL2, MGMT_EN_2x, MGMT_EN_ALL);
	e6000sw_writereg(sc, REG_GLOBAL2, MGMT_EN_0x, MGMT_EN_ALL);

	/* Disable Remote Management */
	e6000sw_writereg(sc, REG_GLOBAL, SWITCH_GLOBAL_CONTROL2, 0);

	/* Disable loopback filter and flow control messages */
	e6000sw_writereg(sc, REG_GLOBAL2, SWITCH_MGMT,
	    SWITCH_MGMT_PRI_MASK |
	    (1 << SWITCH_MGMT_RSVD2CPU) |
	    SWITCH_MGMT_FC_PRI_MASK |
	    (1 << SWITCH_MGMT_FORCEFLOW));

	e6000sw_atu_flush(dev, sc, NO_OPERATION);
	e6000sw_atu_mac_table(dev, sc, NULL, NO_OPERATION);
	e6000sw_set_atustat(dev, sc, 0, COUNT_ALL);

	/* Set ATU AgeTime to 15 seconds */
	atu_age = 1;

	atu_ctrl = e6000sw_readreg(sc, REG_GLOBAL, ATU_CONTROL);

	/* Set new AgeTime field */
	atu_ctrl &= ~ATU_CONTROL_AGETIME_MASK;
	e6000sw_writereg(sc, REG_GLOBAL, ATU_CONTROL, atu_ctrl |
	    (atu_age << ATU_CONTROL_AGETIME));
}

static void
e6000sw_port_vlan_conf(e6000sw_softc_t *sc)
{
	int port, ret;
	device_t dev;

	dev = sc->dev;
	/* Disable all ports */
	for (port = 0; port < sc->num_ports; port++) {
		ret = e6000sw_readreg(sc, REG_PORT(port), PORT_CONTROL);
		e6000sw_writereg(sc, REG_PORT(port), PORT_CONTROL,
		    (ret & ~PORT_CONTROL_ENABLE));
	}

	/* Set port priority */
	for (port = 0; port < sc->num_ports; port++) {
		ret = e6000sw_readreg(sc, REG_PORT(port), PORT_VID);
		ret &= ~PORT_VID_PRIORITY_MASK;
		e6000sw_writereg(sc, REG_PORT(port), PORT_VID, ret);
	}

	/* Set VID map */
	for (port = 0; port < sc->num_ports; port++) {
		ret = e6000sw_readreg(sc, REG_PORT(port), PORT_VID);
		ret &= ~PORT_VID_DEF_VID_MASK;
		ret |= (port + 1);
		e6000sw_writereg(sc, REG_PORT(port), PORT_VID, ret);
	}

	/* Enable all ports */
	for (port = 0; port < sc->num_ports; port++) {
		ret = e6000sw_readreg(sc, REG_PORT(port), PORT_CONTROL);
		e6000sw_writereg(sc, REG_PORT(port), PORT_CONTROL, (ret |
		    PORT_CONTROL_ENABLE));
	}
}

static void
e6000sw_set_atustat(device_t dev, e6000sw_softc_t *sc, int bin, int flag)
{
	uint16_t ret;

	ret = e6000sw_readreg(sc, REG_GLOBAL2, ATU_STATS);
	e6000sw_writereg(sc, REG_GLOBAL2, ATU_STATS, (bin << ATU_STATS_BIN ) |
	    (flag << ATU_STATS_FLAG));
}

static int
e6000sw_atu_mac_table(device_t dev, e6000sw_softc_t *sc, struct atu_opt *atu,
    int flag)
{
	uint16_t ret_opt;
	uint16_t ret_data;
	int retries;

	if (flag == NO_OPERATION)
		return (0);
	else if ((flag & (LOAD_FROM_FIB | PURGE_FROM_FIB | GET_NEXT_IN_FIB |
	    GET_VIOLATION_DATA | CLEAR_VIOLATION_DATA)) == 0) {
		device_printf(dev, "Wrong Opcode for ATU operation\n");
		return (EINVAL);
	}

	ret_opt = e6000sw_readreg(sc, REG_GLOBAL, ATU_OPERATION);

	if (ret_opt & ATU_UNIT_BUSY) {
		device_printf(dev, "ATU unit is busy, cannot access"
		    "register\n");
		return (EBUSY);
	} else {
		if(flag & LOAD_FROM_FIB) {
			ret_data = e6000sw_readreg(sc, REG_GLOBAL, ATU_DATA);
			e6000sw_writereg(sc, REG_GLOBAL2, ATU_DATA, (ret_data &
			    ~ENTRY_STATE));
		}
		e6000sw_writereg(sc, REG_GLOBAL, ATU_MAC_ADDR01, atu->mac_01);
		e6000sw_writereg(sc, REG_GLOBAL, ATU_MAC_ADDR23, atu->mac_23);
		e6000sw_writereg(sc, REG_GLOBAL, ATU_MAC_ADDR45, atu->mac_45);
		e6000sw_writereg(sc, REG_GLOBAL, ATU_FID, atu->fid);

		e6000sw_writereg(sc, REG_GLOBAL, ATU_OPERATION, (ret_opt |
		    ATU_UNIT_BUSY | flag));

		retries = E6000SW_RETRIES;
		while (--retries & (e6000sw_readreg(sc, REG_GLOBAL,
		    ATU_OPERATION) & ATU_UNIT_BUSY))
			DELAY(1);

		if (retries == 0)
			device_printf(dev, "Timeout while flushing\n");
		else if (flag & GET_NEXT_IN_FIB) {
			atu->mac_01 = e6000sw_readreg(sc, REG_GLOBAL,
			    ATU_MAC_ADDR01);
			atu->mac_23 = e6000sw_readreg(sc, REG_GLOBAL,
			    ATU_MAC_ADDR23);
			atu->mac_45 = e6000sw_readreg(sc, REG_GLOBAL,
			    ATU_MAC_ADDR45);
		}
	}

	return (0);
}

static int
e6000sw_atu_flush(device_t dev, e6000sw_softc_t *sc, int flag)
{
	uint16_t ret;
	int retries;

	if (flag == NO_OPERATION)
		return (0);

	ret = e6000sw_readreg(sc, REG_GLOBAL, ATU_OPERATION);
	if (ret & ATU_UNIT_BUSY) {
		device_printf(dev, "Atu unit is busy, cannot flush\n");
		return (EBUSY);
	} else {
		e6000sw_writereg(sc, REG_GLOBAL, ATU_OPERATION, (ret |
		    ATU_UNIT_BUSY | flag));
		retries = E6000SW_RETRIES;
		while (--retries & (e6000sw_readreg(sc, REG_GLOBAL,
		    ATU_OPERATION) & ATU_UNIT_BUSY))
			DELAY(1);

		if (retries == 0)
			device_printf(dev, "Timeout while flushing\n");
	}

	return (0);
}<|MERGE_RESOLUTION|>--- conflicted
+++ resolved
@@ -120,15 +120,9 @@
     int);
 static int e6000sw_get_pvid(e6000sw_softc_t *, int, int *);
 static int e6000sw_set_pvid(e6000sw_softc_t *, int, int);
-<<<<<<< HEAD
-static __inline int e6000sw_is_cpuport(e6000sw_softc_t *, int);
-static __inline int e6000sw_is_fixedport(e6000sw_softc_t *, int);
-static __inline int e6000sw_is_phyport(e6000sw_softc_t *, int);
-=======
 static __inline bool e6000sw_is_cpuport(e6000sw_softc_t *, int);
 static __inline bool e6000sw_is_fixedport(e6000sw_softc_t *, int);
 static __inline bool e6000sw_is_phyport(e6000sw_softc_t *, int);
->>>>>>> 5062b8b9
 static __inline struct mii_data *e6000sw_miiforphy(e6000sw_softc_t *,
     unsigned int);
 
@@ -417,13 +411,8 @@
 
 	for (i = 0; i < E6000SW_SMI_TIMEOUT; i++) {
 
-<<<<<<< HEAD
-		if (!(e6000sw_readreg(sc, REG_GLOBAL2, SMI_PHY_CMD_REG) &
-		    (1 << PHY_CMD_SMI_BUSY)))
-=======
 		if ((e6000sw_readreg(sc, REG_GLOBAL2, SMI_PHY_CMD_REG) &
 		    (1 << PHY_CMD_SMI_BUSY)) == 0)
->>>>>>> 5062b8b9
 			return (0);
 
 		pause("e6000sw PHY poll", hz/1000);
