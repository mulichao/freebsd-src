/*-
 * Copyright (c) 1998-2003 Poul-Henning Kamp
 * All rights reserved.
 *
 * Redistribution and use in source and binary forms, with or without
 * modification, are permitted provided that the following conditions
 * are met:
 * 1. Redistributions of source code must retain the above copyright
 *    notice, this list of conditions and the following disclaimer.
 * 2. Redistributions in binary form must reproduce the above copyright
 *    notice, this list of conditions and the following disclaimer in the
 *    documentation and/or other materials provided with the distribution.
 *
 * THIS SOFTWARE IS PROVIDED BY THE AUTHOR AND CONTRIBUTORS ``AS IS'' AND
 * ANY EXPRESS OR IMPLIED WARRANTIES, INCLUDING, BUT NOT LIMITED TO, THE
 * IMPLIED WARRANTIES OF MERCHANTABILITY AND FITNESS FOR A PARTICULAR PURPOSE
 * ARE DISCLAIMED.  IN NO EVENT SHALL THE AUTHOR OR CONTRIBUTORS BE LIABLE
 * FOR ANY DIRECT, INDIRECT, INCIDENTAL, SPECIAL, EXEMPLARY, OR CONSEQUENTIAL
 * DAMAGES (INCLUDING, BUT NOT LIMITED TO, PROCUREMENT OF SUBSTITUTE GOODS
 * OR SERVICES; LOSS OF USE, DATA, OR PROFITS; OR BUSINESS INTERRUPTION)
 * HOWEVER CAUSED AND ON ANY THEORY OF LIABILITY, WHETHER IN CONTRACT, STRICT
 * LIABILITY, OR TORT (INCLUDING NEGLIGENCE OR OTHERWISE) ARISING IN ANY WAY
 * OUT OF THE USE OF THIS SOFTWARE, EVEN IF ADVISED OF THE POSSIBILITY OF
 * SUCH DAMAGE.
 */

#include <sys/cdefs.h>
__FBSDID("$FreeBSD$");

#include "opt_clock.h"

#include <sys/param.h>
#include <sys/bus.h>
#include <sys/cpu.h>
#include <sys/limits.h>
#include <sys/malloc.h>
#include <sys/systm.h>
#include <sys/sysctl.h>
#include <sys/time.h>
#include <sys/timetc.h>
#include <sys/kernel.h>
#include <sys/power.h>
#include <sys/smp.h>
#include <machine/clock.h>
#include <machine/cputypes.h>
#include <machine/md_var.h>
#include <machine/specialreg.h>

#include "cpufreq_if.h"

uint64_t	tsc_freq;
int		tsc_is_invariant;
int		tsc_perf_stat;

static eventhandler_tag tsc_levels_tag, tsc_pre_tag, tsc_post_tag;

SYSCTL_INT(_kern_timecounter, OID_AUTO, invariant_tsc, CTLFLAG_RDTUN,
    &tsc_is_invariant, 0, "Indicates whether the TSC is P-state invariant");
TUNABLE_INT("kern.timecounter.invariant_tsc", &tsc_is_invariant);

#ifdef SMP
static int	smp_tsc;
SYSCTL_INT(_kern_timecounter, OID_AUTO, smp_tsc, CTLFLAG_RDTUN, &smp_tsc, 0,
    "Indicates whether the TSC is safe to use in SMP mode");
TUNABLE_INT("kern.timecounter.smp_tsc", &smp_tsc);
#endif

static int	tsc_disabled;
SYSCTL_INT(_machdep, OID_AUTO, disable_tsc, CTLFLAG_RDTUN, &tsc_disabled, 0,
    "Disable x86 Time Stamp Counter");
TUNABLE_INT("machdep.disable_tsc", &tsc_disabled);

static int	tsc_skip_calibration;
SYSCTL_INT(_machdep, OID_AUTO, disable_tsc_calibration, CTLFLAG_RDTUN,
    &tsc_skip_calibration, 0, "Disable TSC frequency calibration");
TUNABLE_INT("machdep.disable_tsc_calibration", &tsc_skip_calibration);

static void tsc_freq_changed(void *arg, const struct cf_level *level,
    int status);
static void tsc_freq_changing(void *arg, const struct cf_level *level,
    int *status);
static unsigned tsc_get_timecount(struct timecounter *tc);
static inline unsigned tsc_get_timecount_low(struct timecounter *tc);
static unsigned tsc_get_timecount_lfence(struct timecounter *tc);
static unsigned tsc_get_timecount_low_lfence(struct timecounter *tc);
static unsigned tsc_get_timecount_mfence(struct timecounter *tc);
static unsigned tsc_get_timecount_low_mfence(struct timecounter *tc);
static void tsc_levels_changed(void *arg, int unit);

static struct timecounter tsc_timecounter = {
	tsc_get_timecount,	/* get_timecount */
	0,			/* no poll_pps */
	~0u,			/* counter_mask */
	0,			/* frequency */
	"TSC",			/* name */
	800,			/* quality (adjusted in code) */
};

#define	VMW_HVMAGIC		0x564d5868
#define	VMW_HVPORT		0x5658
#define	VMW_HVCMD_GETVERSION	10
#define	VMW_HVCMD_GETHZ		45

static __inline void
vmware_hvcall(u_int cmd, u_int *p)
{

	__asm __volatile("inl %w3, %0"
	: "=a" (p[0]), "=b" (p[1]), "=c" (p[2]), "=d" (p[3])
	: "0" (VMW_HVMAGIC), "1" (UINT_MAX), "2" (cmd), "3" (VMW_HVPORT)
	: "memory");
}

static int
tsc_freq_vmware(void)
{
	char hv_sig[13];
	u_int regs[4];
	char *p;
	u_int hv_high;
	int i;

	/*
	 * [RFC] CPUID usage for interaction between Hypervisors and Linux.
	 * http://lkml.org/lkml/2008/10/1/246
	 *
	 * KB1009458: Mechanisms to determine if software is running in
	 * a VMware virtual machine
	 * http://kb.vmware.com/kb/1009458
	 */
	hv_high = 0;
	if ((cpu_feature2 & CPUID2_HV) != 0) {
		do_cpuid(0x40000000, regs);
		hv_high = regs[0];
		for (i = 1, p = hv_sig; i < 4; i++, p += sizeof(regs) / 4)
			memcpy(p, &regs[i], sizeof(regs[i]));
		*p = '\0';
		if (bootverbose) {
			/*
			 * HV vendor	ID string
			 * ------------+--------------
			 * KVM		"KVMKVMKVM"
			 * Microsoft	"Microsoft Hv"
			 * VMware	"VMwareVMware"
			 * Xen		"XenVMMXenVMM"
			 */
			printf("Hypervisor: Origin = \"%s\"\n", hv_sig);
		}
		if (strncmp(hv_sig, "VMwareVMware", 12) != 0)
			return (0);
	} else {
		p = getenv("smbios.system.serial");
		if (p == NULL)
			return (0);
		if (strncmp(p, "VMware-", 7) != 0 &&
		    strncmp(p, "VMW", 3) != 0) {
			freeenv(p);
			return (0);
		}
		freeenv(p);
		vmware_hvcall(VMW_HVCMD_GETVERSION, regs);
		if (regs[1] != VMW_HVMAGIC)
			return (0);
	}
	if (hv_high >= 0x40000010) {
		do_cpuid(0x40000010, regs);
		tsc_freq = regs[0] * 1000;
	} else {
		vmware_hvcall(VMW_HVCMD_GETHZ, regs);
		if (regs[1] != UINT_MAX)
			tsc_freq = regs[0] | ((uint64_t)regs[1] << 32);
	}
	tsc_is_invariant = 1;
	return (1);
}

static void
tsc_freq_intel(void)
{
	char brand[48];
	u_int regs[4];
	uint64_t freq;
	char *p;
	u_int i;

	/*
	 * Intel Processor Identification and the CPUID Instruction
	 * Application Note 485.
	 * http://www.intel.com/assets/pdf/appnote/241618.pdf
	 */
	if (cpu_exthigh >= 0x80000004) {
		p = brand;
		for (i = 0x80000002; i < 0x80000005; i++) {
			do_cpuid(i, regs);
			memcpy(p, regs, sizeof(regs));
			p += sizeof(regs);
		}
		p = NULL;
		for (i = 0; i < sizeof(brand) - 1; i++)
			if (brand[i] == 'H' && brand[i + 1] == 'z')
				p = brand + i;
		if (p != NULL) {
			p -= 5;
			switch (p[4]) {
			case 'M':
				i = 1;
				break;
			case 'G':
				i = 1000;
				break;
			case 'T':
				i = 1000000;
				break;
			default:
				return;
			}
#define	C2D(c)	((c) - '0')
			if (p[1] == '.') {
				freq = C2D(p[0]) * 1000;
				freq += C2D(p[2]) * 100;
				freq += C2D(p[3]) * 10;
				freq *= i * 1000;
			} else {
				freq = C2D(p[0]) * 1000;
				freq += C2D(p[1]) * 100;
				freq += C2D(p[2]) * 10;
				freq += C2D(p[3]);
				freq *= i * 1000000;
			}
#undef C2D
			tsc_freq = freq;
		}
	}
}

static void
probe_tsc_freq(void)
{
	u_int regs[4];
	uint64_t tsc1, tsc2;

	if (cpu_high >= 6) {
		do_cpuid(6, regs);
		if ((regs[2] & CPUID_PERF_STAT) != 0) {
			/*
			 * XXX Some emulators expose host CPUID without actual
			 * support for these MSRs.  We must test whether they
			 * really work.
			 */
			wrmsr(MSR_MPERF, 0);
			wrmsr(MSR_APERF, 0);
			DELAY(10);
			if (rdmsr(MSR_MPERF) > 0 && rdmsr(MSR_APERF) > 0)
				tsc_perf_stat = 1;
		}
	}

	if (tsc_freq_vmware())
		return;

	switch (cpu_vendor_id) {
	case CPU_VENDOR_AMD:
		if ((amd_pminfo & AMDPM_TSC_INVARIANT) != 0 ||
		    (vm_guest == VM_GUEST_NO &&
		    CPUID_TO_FAMILY(cpu_id) >= 0x10))
			tsc_is_invariant = 1;
		if (cpu_feature & CPUID_SSE2) {
			tsc_timecounter.tc_get_timecount =
			    tsc_get_timecount_mfence;
		}
		break;
	case CPU_VENDOR_INTEL:
		if ((amd_pminfo & AMDPM_TSC_INVARIANT) != 0 ||
		    (vm_guest == VM_GUEST_NO &&
		    ((CPUID_TO_FAMILY(cpu_id) == 0x6 &&
		    CPUID_TO_MODEL(cpu_id) >= 0xe) ||
		    (CPUID_TO_FAMILY(cpu_id) == 0xf &&
		    CPUID_TO_MODEL(cpu_id) >= 0x3))))
			tsc_is_invariant = 1;
		if (cpu_feature & CPUID_SSE2) {
			tsc_timecounter.tc_get_timecount =
			    tsc_get_timecount_lfence;
		}
		break;
	case CPU_VENDOR_CENTAUR:
		if (vm_guest == VM_GUEST_NO &&
		    CPUID_TO_FAMILY(cpu_id) == 0x6 &&
		    CPUID_TO_MODEL(cpu_id) >= 0xf &&
		    (rdmsr(0x1203) & 0x100000000ULL) == 0)
			tsc_is_invariant = 1;
		if (cpu_feature & CPUID_SSE2) {
			tsc_timecounter.tc_get_timecount =
			    tsc_get_timecount_lfence;
		}
		break;
	}

	if (tsc_skip_calibration) {
		if (cpu_vendor_id == CPU_VENDOR_INTEL)
			tsc_freq_intel();
		return;
	}

	if (bootverbose)
	        printf("Calibrating TSC clock ... ");
	tsc1 = rdtsc();
	DELAY(1000000);
	tsc2 = rdtsc();
	tsc_freq = tsc2 - tsc1;
	if (bootverbose)
		printf("TSC clock: %ju Hz\n", (intmax_t)tsc_freq);
}

void
init_TSC(void)
{

	if ((cpu_feature & CPUID_TSC) == 0 || tsc_disabled)
		return;

	probe_tsc_freq();

	/*
	 * Inform CPU accounting about our boot-time clock rate.  This will
	 * be updated if someone loads a cpufreq driver after boot that
	 * discovers a new max frequency.
	 */
	if (tsc_freq != 0)
		set_cputicker(rdtsc, tsc_freq, !tsc_is_invariant);

	if (tsc_is_invariant)
		return;

	/* Register to find out about changes in CPU frequency. */
	tsc_pre_tag = EVENTHANDLER_REGISTER(cpufreq_pre_change,
	    tsc_freq_changing, NULL, EVENTHANDLER_PRI_FIRST);
	tsc_post_tag = EVENTHANDLER_REGISTER(cpufreq_post_change,
	    tsc_freq_changed, NULL, EVENTHANDLER_PRI_FIRST);
	tsc_levels_tag = EVENTHANDLER_REGISTER(cpufreq_levels_changed,
	    tsc_levels_changed, NULL, EVENTHANDLER_PRI_ANY);
}

#ifdef SMP

/*
 * RDTSC is not a serializing instruction, and does not drain
 * instruction stream, so we need to drain the stream before executing
 * it.  It could be fixed by use of RDTSCP, except the instruction is
 * not available everywhere.
 *
 * Use CPUID for draining in the boot-time SMP constistency test.  The
 * timecounters use MFENCE for AMD CPUs, and LFENCE for others (Intel
 * and VIA) when SSE2 is present, and nothing on older machines which
 * also do not issue RDTSC prematurely.  There, testing for SSE2 and
 * vendor is too cumbersome, and we learn about TSC presence from CPUID.
 *
 * Do not use do_cpuid(), since we do not need CPUID results, which
 * have to be written into memory with do_cpuid().
 */
#define	TSC_READ(x)							\
static void								\
tsc_read_##x(void *arg)							\
{									\
	uint64_t *tsc = arg;						\
	u_int cpu = PCPU_GET(cpuid);					\
									\
	__asm __volatile("cpuid" : : : "eax", "ebx", "ecx", "edx");	\
	tsc[cpu * 3 + x] = rdtsc();					\
}
TSC_READ(0)
TSC_READ(1)
TSC_READ(2)
#undef TSC_READ

#define	N	1000

static void
comp_smp_tsc(void *arg)
{
	uint64_t *tsc;
	int64_t d1, d2;
	u_int cpu = PCPU_GET(cpuid);
	u_int i, j, size;

	size = (mp_maxid + 1) * 3;
	for (i = 0, tsc = arg; i < N; i++, tsc += size)
		CPU_FOREACH(j) {
			if (j == cpu)
				continue;
			d1 = tsc[cpu * 3 + 1] - tsc[j * 3];
			d2 = tsc[cpu * 3 + 2] - tsc[j * 3 + 1];
			if (d1 <= 0 || d2 <= 0) {
				smp_tsc = 0;
				return;
			}
		}
}

static int
test_smp_tsc(void)
{
	uint64_t *data, *tsc;
	u_int i, size;

	if (!smp_tsc && !tsc_is_invariant)
		return (-100);
	size = (mp_maxid + 1) * 3;
	data = malloc(sizeof(*data) * size * N, M_TEMP, M_WAITOK);
	for (i = 0, tsc = data; i < N; i++, tsc += size)
		smp_rendezvous(tsc_read_0, tsc_read_1, tsc_read_2, tsc);
	smp_tsc = 1;	/* XXX */
	smp_rendezvous(smp_no_rendevous_barrier, comp_smp_tsc,
	    smp_no_rendevous_barrier, data);
	free(data, M_TEMP);
	if (bootverbose)
		printf("SMP: %sed TSC synchronization test\n",
		    smp_tsc ? "pass" : "fail");
	if (smp_tsc && tsc_is_invariant) {
		switch (cpu_vendor_id) {
		case CPU_VENDOR_AMD:
			/*
			 * Starting with Family 15h processors, TSC clock
			 * source is in the north bridge.  Check whether
			 * we have a single-socket/multi-core platform.
			 * XXX Need more work for complex cases.
			 */
			if (CPUID_TO_FAMILY(cpu_id) < 0x15 ||
			    (amd_feature2 & AMDID2_CMP) == 0 ||
			    smp_cpus > (cpu_procinfo2 & AMDID_CMP_CORES) + 1)
				break;
			return (1000);
		case CPU_VENDOR_INTEL:
			/*
			 * XXX Assume Intel platforms have synchronized TSCs.
			 */
			return (1000);
		}
		return (800);
	}
	return (-100);
}

#undef N

#endif /* SMP */

static void
init_TSC_tc(void)
{
	uint64_t max_freq;
	int shift;

	if ((cpu_feature & CPUID_TSC) == 0 || tsc_disabled)
		return;

	/*
	 * Limit timecounter frequency to fit in an int and prevent it from
	 * overflowing too fast.
	 */
	max_freq = UINT_MAX;

	/*
	 * We can not use the TSC if we support APM.  Precise timekeeping
	 * on an APM'ed machine is at best a fools pursuit, since 
	 * any and all of the time spent in various SMM code can't 
	 * be reliably accounted for.  Reading the RTC is your only
	 * source of reliable time info.  The i8254 loses too, of course,
	 * but we need to have some kind of time...
	 * We don't know at this point whether APM is going to be used
	 * or not, nor when it might be activated.  Play it safe.
	 */
	if (power_pm_get_type() == POWER_PM_TYPE_APM) {
		tsc_timecounter.tc_quality = -1000;
		if (bootverbose)
			printf("TSC timecounter disabled: APM enabled.\n");
		goto init;
	}

	/*
	 * We cannot use the TSC if it stops incrementing in deep sleep.
	 * Currently only Intel CPUs are known for this problem unless
	 * the invariant TSC bit is set.
	 */
	if (cpu_can_deep_sleep && cpu_vendor_id == CPU_VENDOR_INTEL &&
	    (amd_pminfo & AMDPM_TSC_INVARIANT) == 0) {
		tsc_timecounter.tc_quality = -1000;
		tsc_timecounter.tc_flags |= TC_FLAGS_C3STOP;
		if (bootverbose)
			printf("TSC timecounter disabled: C3 enabled.\n");
		goto init;
	}

#ifdef SMP
	/*
	 * We can not use the TSC in SMP mode unless the TSCs on all CPUs are
	 * synchronized.  If the user is sure that the system has synchronized
	 * TSCs, set kern.timecounter.smp_tsc tunable to a non-zero value.
	 * We also limit the frequency even lower to avoid "temporal anomalies"
	 * as much as possible.  The TSC seems unreliable in virtualized SMP
	 * environments, so it is set to a negative quality in those cases.
	 */
	if (smp_cpus > 1) {
		if (vm_guest != 0) {
			tsc_timecounter.tc_quality = -100;
		} else {
			tsc_timecounter.tc_quality = test_smp_tsc();
			max_freq >>= 8;
		}
	} else
#endif
	if (tsc_is_invariant)
		tsc_timecounter.tc_quality = 1000;

init:
	for (shift = 0; shift < 31 && (tsc_freq >> shift) > max_freq; shift++)
		;
	if (shift > 0) {
		if (cpu_feature & CPUID_SSE2) {
			if (cpu_vendor_id == CPU_VENDOR_AMD) {
				tsc_timecounter.tc_get_timecount =
				    tsc_get_timecount_low_mfence;
			} else {
				tsc_timecounter.tc_get_timecount =
				    tsc_get_timecount_low_lfence;
			}
		} else
			tsc_timecounter.tc_get_timecount = tsc_get_timecount_low;
		tsc_timecounter.tc_name = "TSC-low";
		if (bootverbose)
			printf("TSC timecounter discards lower %d bit(s)\n",
			    shift);
	}
	if (tsc_freq != 0) {
		tsc_timecounter.tc_frequency = tsc_freq >> shift;
		tsc_timecounter.tc_priv = (void *)(intptr_t)shift;
		tc_init(&tsc_timecounter);
	}
}
SYSINIT(tsc_tc, SI_SUB_SMP, SI_ORDER_ANY, init_TSC_tc, NULL);

/*
 * When cpufreq levels change, find out about the (new) max frequency.  We
 * use this to update CPU accounting in case it got a lower estimate at boot.
 */
static void
tsc_levels_changed(void *arg, int unit)
{
	device_t cf_dev;
	struct cf_level *levels;
	int count, error;
	uint64_t max_freq;

	/* Only use values from the first CPU, assuming all are equal. */
	if (unit != 0)
		return;

	/* Find the appropriate cpufreq device instance. */
	cf_dev = devclass_get_device(devclass_find("cpufreq"), unit);
	if (cf_dev == NULL) {
		printf("tsc_levels_changed() called but no cpufreq device?\n");
		return;
	}

	/* Get settings from the device and find the max frequency. */
	count = 64;
	levels = malloc(count * sizeof(*levels), M_TEMP, M_NOWAIT);
	if (levels == NULL)
		return;
	error = CPUFREQ_LEVELS(cf_dev, levels, &count);
	if (error == 0 && count != 0) {
		max_freq = (uint64_t)levels[0].total_set.freq * 1000000;
		set_cputicker(rdtsc, max_freq, 1);
	} else
		printf("tsc_levels_changed: no max freq found\n");
	free(levels, M_TEMP);
}

/*
 * If the TSC timecounter is in use, veto the pending change.  It may be
 * possible in the future to handle a dynamically-changing timecounter rate.
 */
static void
tsc_freq_changing(void *arg, const struct cf_level *level, int *status)
{

	if (*status != 0 || timecounter != &tsc_timecounter)
		return;

	printf("timecounter TSC must not be in use when "
	    "changing frequencies; change denied\n");
	*status = EBUSY;
}

/* Update TSC freq with the value indicated by the caller. */
static void
tsc_freq_changed(void *arg, const struct cf_level *level, int status)
{
	uint64_t freq;

	/* If there was an error during the transition, don't do anything. */
	if (tsc_disabled || status != 0)
		return;

	/* Total setting for this level gives the new frequency in MHz. */
	freq = (uint64_t)level->total_set.freq * 1000000;
	atomic_store_rel_64(&tsc_freq, freq);
	tsc_timecounter.tc_frequency =
	    freq >> (int)(intptr_t)tsc_timecounter.tc_priv;
}

static int
sysctl_machdep_tsc_freq(SYSCTL_HANDLER_ARGS)
{
	int error;
	uint64_t freq;

	freq = atomic_load_acq_64(&tsc_freq);
	if (freq == 0)
		return (EOPNOTSUPP);
	error = sysctl_handle_64(oidp, &freq, 0, req);
	if (error == 0 && req->newptr != NULL) {
		atomic_store_rel_64(&tsc_freq, freq);
		atomic_store_rel_64(&tsc_timecounter.tc_frequency,
		    freq >> (int)(intptr_t)tsc_timecounter.tc_priv);
	}
	return (error);
}

SYSCTL_PROC(_machdep, OID_AUTO, tsc_freq, CTLTYPE_U64 | CTLFLAG_RW,
    0, 0, sysctl_machdep_tsc_freq, "QU", "Time Stamp Counter frequency");

static u_int
tsc_get_timecount(struct timecounter *tc __unused)
{

	return (rdtsc32());
}

static inline u_int
tsc_get_timecount_low(struct timecounter *tc)
{
	uint32_t rv;

	__asm __volatile("rdtsc; shrd %%cl, %%edx, %0"
	    : "=a" (rv) : "c" ((int)(intptr_t)tc->tc_priv) : "edx");
	return (rv);
<<<<<<< HEAD
}
=======
}

static u_int
tsc_get_timecount_lfence(struct timecounter *tc __unused)
{

	lfence();
	return (rdtsc32());
}

static u_int
tsc_get_timecount_low_lfence(struct timecounter *tc)
{

	lfence();
	return (tsc_get_timecount_low(tc));
}

static u_int
tsc_get_timecount_mfence(struct timecounter *tc __unused)
{

	mfence();
	return (rdtsc32());
}

static u_int
tsc_get_timecount_low_mfence(struct timecounter *tc)
{

	mfence();
	return (tsc_get_timecount_low(tc));
}

uint32_t
cpu_fill_vdso_timehands(struct vdso_timehands *vdso_th)
{

	vdso_th->th_x86_shift = (int)(intptr_t)timecounter->tc_priv;
	bzero(vdso_th->th_res, sizeof(vdso_th->th_res));
	return (timecounter == &tsc_timecounter);
}

#ifdef COMPAT_FREEBSD32
uint32_t
cpu_fill_vdso_timehands32(struct vdso_timehands32 *vdso_th32)
{

	vdso_th32->th_x86_shift = (int)(intptr_t)timecounter->tc_priv;
	bzero(vdso_th32->th_res, sizeof(vdso_th32->th_res));
	return (timecounter == &tsc_timecounter);
}
#endif
>>>>>>> 85823a3b
<|MERGE_RESOLUTION|>--- conflicted
+++ resolved
@@ -27,6 +27,7 @@
 #include <sys/cdefs.h>
 __FBSDID("$FreeBSD$");
 
+#include "opt_compat.h"
 #include "opt_clock.h"
 
 #include <sys/param.h>
@@ -41,6 +42,7 @@
 #include <sys/kernel.h>
 #include <sys/power.h>
 #include <sys/smp.h>
+#include <sys/vdso.h>
 #include <machine/clock.h>
 #include <machine/cputypes.h>
 #include <machine/md_var.h>
@@ -644,9 +646,6 @@
 	__asm __volatile("rdtsc; shrd %%cl, %%edx, %0"
 	    : "=a" (rv) : "c" ((int)(intptr_t)tc->tc_priv) : "edx");
 	return (rv);
-<<<<<<< HEAD
-}
-=======
 }
 
 static u_int
@@ -699,5 +698,4 @@
 	bzero(vdso_th32->th_res, sizeof(vdso_th32->th_res));
 	return (timecounter == &tsc_timecounter);
 }
-#endif
->>>>>>> 85823a3b
+#endif